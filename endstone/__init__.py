--- conflicted
+++ resolved
@@ -12,11 +12,7 @@
 )
 from endstone._internal.version import __version__
 
-<<<<<<< HEAD
-__minecraft_version__ = "1.21.83"
-=======
 __minecraft_version__ = "1.21.84"
->>>>>>> ab2d69a2
 
 __all__ = [
     "__version__",
