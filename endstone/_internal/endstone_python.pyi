from __future__ import annotations
import datetime
import numpy
import os
import typing
import uuid
__all__ = ['ActionForm', 'Actor', 'ActorDamageEvent', 'ActorDeathEvent', 'ActorEvent', 'ActorExplodeEvent', 'ActorKnockbackEvent', 'ActorRemoveEvent', 'ActorSpawnEvent', 'ActorTeleportEvent', 'BanEntry', 'BarColor', 'BarFlag', 'BarStyle', 'Block', 'BlockBreakEvent', 'BlockData', 'BlockEvent', 'BlockFace', 'BlockPlaceEvent', 'BlockState', 'BossBar', 'BroadcastMessageEvent', 'Cancellable', 'Chunk', 'ColorFormat', 'Command', 'CommandExecutor', 'CommandSender', 'CommandSenderWrapper', 'ConsoleCommandSender', 'Criteria', 'DamageSource', 'Dimension', 'DisplaySlot', 'Divider', 'Dropdown', 'Event', 'EventPriority', 'GameMode', 'Header', 'Inventory', 'IpBanEntry', 'IpBanList', 'ItemMeta', 'ItemStack', 'Label', 'Language', 'Level', 'Location', 'Logger', 'MapMeta', 'MessageForm', 'Mob', 'MobEvent', 'ModalForm', 'Objective', 'ObjectiveSortOrder', 'OfflinePlayer', 'PacketReceiveEvent', 'PacketSendEvent', 'Permissible', 'Permission', 'PermissionAttachment', 'PermissionAttachmentInfo', 'PermissionDefault', 'Player', 'PlayerBanEntry', 'PlayerBanList', 'PlayerChatEvent', 'PlayerCommandEvent', 'PlayerDeathEvent', 'PlayerEmoteEvent', 'PlayerEvent', 'PlayerGameModeChangeEvent', 'PlayerInteractActorEvent', 'PlayerInteractEvent', 'PlayerInventory', 'PlayerJoinEvent', 'PlayerKickEvent', 'PlayerLoginEvent', 'PlayerQuitEvent', 'PlayerRespawnEvent', 'PlayerTeleportEvent', 'Plugin', 'PluginCommand', 'PluginDescription', 'PluginDisableEvent', 'PluginEnableEvent', 'PluginLoadOrder', 'PluginLoader', 'PluginManager', 'Position', 'ProxiedCommandSender', 'RenderType', 'Scheduler', 'Score', 'Scoreboard', 'ScriptMessageEvent', 'Server', 'ServerCommandEvent', 'ServerEvent', 'ServerListPingEvent', 'ServerLoadEvent', 'Service', 'ServiceManager', 'ServicePriority', 'Skin', 'Slider', 'SocketAddress', 'StepSlider', 'Task', 'TextInput', 'ThunderChangeEvent', 'Toggle', 'Translatable', 'Vector', 'WeatherChangeEvent', 'WeatherEvent']
class ActionForm:
    """
    Represents a form with buttons that let the player take action.
    """
    class Button:
        """
        Represents a button with text and an optional icon.
        """
        def __init__(self, text: str | Translatable = '', icon: str | None = None, on_click: typing.Callable[[Player], None] = None) -> None:
            ...
        @property
        def icon(self) -> str | None:
            """
            Gets or sets the icon path or URL of the button
            """
        @icon.setter
        def icon(self, arg1: str) -> ActionForm.Button:
            ...
        @property
        def on_click(self) -> typing.Callable[[Player], None]:
            """
            Gets or sets the on click callback.
            """
        @on_click.setter
        def on_click(self, arg1: typing.Callable[[Player], None]) -> ActionForm.Button:
            ...
        @property
        def text(self) -> str | Translatable:
            """
            Gets or sets the text of the button
            """
        @text.setter
        def text(self, arg1: str | Translatable) -> ActionForm.Button:
            ...
    def __init__(self, title: str | Translatable = '', content: str | Translatable = '', buttons: list[ActionForm.Button | Divider | Header | Label] | None = None, on_submit: typing.Callable[[Player, int], None] = None, on_close: typing.Callable[[Player], None] = None) -> None:
        ...
    def add_button(self, text: str | Translatable, icon: str | None = None, on_click: typing.Callable[[Player], None] = None) -> ActionForm:
        """
        Adds a button to the form.
        """
    def add_divider(self) -> ActionForm:
        """
        Adds a divider to the form.
        """
    def add_header(self, text: str | Translatable) -> ActionForm:
        """
        Adds a header to the form.
        """
    def add_label(self, text: str | Translatable) -> ActionForm:
        """
        Adds a label to the form.
        """
    @property
    def content(self) -> str | Translatable:
        """
        Gets or sets the content of the form.
        """
    @content.setter
    def content(self, arg1: str | Translatable) -> ActionForm:
        ...
    @property
    def controls(self) -> list[ActionForm.Button | Divider | Header | Label]:
        """
        Gets or sets the controls of the action form.
        """
    @controls.setter
    def controls(self, arg1: list[ActionForm.Button | Divider | Header | Label]) -> ActionForm:
        ...
    @property
    def on_close(self) -> typing.Callable[[Player], None]:
        """
        Gets or sets the on close callback.
        """
    @on_close.setter
    def on_close(self, arg1: typing.Callable[[Player], None]) -> ActionForm:
        ...
    @property
    def on_submit(self) -> typing.Callable[[Player, int], None]:
        """
        Gets or sets the on submit callback.
        """
    @on_submit.setter
    def on_submit(self, arg1: typing.Callable[[Player, int], None]) -> ActionForm:
        ...
    @property
    def title(self) -> str | Translatable:
        """
        Gets or sets the title of the form.
        """
    @title.setter
    def title(self, arg1: str | Translatable) -> ActionForm:
        ...
class Actor(CommandSender):
    """
    Represents a base actor in the level.
    """
    def add_scoreboard_tag(self, tag: str) -> bool:
        """
        Adds a tag to this actor.
        """
    def remove(self) -> None:
        """
        Remove this actor from the level.
        """
    def remove_scoreboard_tag(self, tag: str) -> bool:
        """
        Removes a given tag from this actor.
        """
    def set_rotation(self, yaw: float, pitch: float) -> None:
        """
        Sets the actor's rotation.
        """
    @typing.overload
    def teleport(self, location: Location) -> None:
        """
        Teleports this actor to the given location.
        """
    @typing.overload
    def teleport(self, target: Actor) -> None:
        """
        Teleports this actor to the target Actor.
        """
    @property
    def dimension(self) -> Dimension:
        """
        Gets the current Dimension this actor resides in.
        """
    @property
    def health(self) -> int:
        """
        Gets or sets the entity's health from 0 to its max possible value, where 0 is dead.
        """
    @health.setter
    def health(self, arg1: int) -> None:
        ...
    @property
    def id(self) -> int:
        """
        Returns a unique id for this actor.
        """
    @property
    def is_dead(self) -> bool:
        """
        Returns true if this actor has been marked for removal.
        """
    @property
    def is_in_lava(self) -> bool:
        """
        Returns true if the actor is in lava.
        """
    @property
    def is_in_water(self) -> bool:
        """
        Returns true if the actor is in water.
        """
    @property
    def is_name_tag_always_visible(self) -> bool:
        """
        Gets or sets if the actor's name tag is always visible or not.
        """
    @is_name_tag_always_visible.setter
    def is_name_tag_always_visible(self, arg1: bool) -> None:
        ...
    @property
    def is_name_tag_visible(self) -> bool:
        """
        Gets or sets if the actor's name tag is visible or not.
        """
    @is_name_tag_visible.setter
    def is_name_tag_visible(self, arg1: bool) -> None:
        ...
    @property
    def is_on_ground(self) -> bool:
        """
        Returns true if the actor is supported by a block, i.e. on ground.
        """
    @property
    def is_valid(self) -> bool:
        """
        Returns false if the entity has died, been despawned for some other reason, or has not been added to the level.
        """
    @property
    def level(self) -> Level:
        """
        Gets the current Level this actor resides in.
        """
    @property
    def location(self) -> Location:
        """
        Gets the actor's current position.
        """
    @property
    def max_health(self) -> int:
        """
        Gets the maximum health this entity has.
        """
    @property
    def name_tag(self) -> str:
        """
        Gets or sets the current name tag of the actor.
        """
    @name_tag.setter
    def name_tag(self, arg1: str) -> None:
        ...
    @property
    def runtime_id(self) -> int:
        """
        Returns the runtime id for this actor.
        """
    @property
    def score_tag(self) -> str:
        """
        Gets or sets the current score tag of the actor.
        """
    @score_tag.setter
    def score_tag(self, arg1: str) -> None:
        ...
    @property
    def scoreboard_tags(self) -> list[str]:
        """
        Returns a list of scoreboard tags for this actor.
        """
    @property
    def type(self) -> str:
        """
        Gets the type of the actor.
        """
    @property
    def velocity(self) -> Vector:
        """
        Gets this actor's current velocity.
        """
class ActorDamageEvent(MobEvent, Cancellable):
    """
    Called when an Actor is damaged.
    """
    @property
    def damage(self) -> float:
        """
        Gets or sets the amount of damage caused by the event
        """
    @damage.setter
    def damage(self, arg1: float) -> None:
        ...
    @property
    def damage_source(self) -> DamageSource:
        """
        Gets the source of damage.
        """
class ActorDeathEvent(MobEvent):
    """
    Called when an Actor dies.
    """
    @property
    def damage_source(self) -> DamageSource:
        """
        Gets the source of damage which caused the death.
        """
class ActorEvent(Event):
    """
    Represents an Actor-related event.
    """
    @property
    def actor(self) -> Actor:
        """
        Returns the Actor involved in this event
        """
class ActorExplodeEvent(ActorEvent, Cancellable):
    """
    Called when an Actor explodes.
    """
    @property
    def block_list(self) -> list[Block]:
        """
        Gets or sets the list of blocks that would have been removed or were removed from the explosion event.
        """
    @block_list.setter
    def block_list(self, arg1: list[Block]) -> None:
        ...
    @property
    def location(self) -> Location:
        """
        Returns the location where the explosion happened.
        """
class ActorKnockbackEvent(MobEvent, Cancellable):
    """
    Called when a living entity receives knockback.
    """
    @property
    def knockback(self) -> Vector:
        """
        Gets or sets the knockback that will be applied to the entity.
        """
    @knockback.setter
    def knockback(self, arg1: Vector) -> None:
        ...
    @property
    def source(self) -> Actor:
        """
        Get the source actor that has caused knockback to the defender, if exists.
        """
class ActorRemoveEvent(ActorEvent):
    """
    Called when an Actor is removed.
    """
class ActorSpawnEvent(ActorEvent, Cancellable):
    """
    Called when an Actor is spawned into a world.
    """
class ActorTeleportEvent(ActorEvent, Cancellable):
    """
    Called when a non-player entity is teleported from one location to another.
    """
    @property
    def from_location(self) -> Location:
        """
        Gets or sets the location that this actor moved from.
        """
    @from_location.setter
    def from_location(self, arg1: Location) -> None:
        ...
    @property
    def to_location(self) -> Location:
        """
        Gets or sets the location that this actor moved to.
        """
    @to_location.setter
    def to_location(self, arg1: Location) -> None:
        ...
class BanEntry:
    """
    A single entry from a ban list.
    """
    @property
    def created(self) -> datetime.datetime:
        """
        Gets or sets the date this ban entry was created.
        """
    @created.setter
    def created(self, arg1: datetime.datetime) -> None:
        ...
    @property
    def expiration(self) -> datetime.datetime | None:
        """
        Gets or sets the date this ban expires on.
        """
    @expiration.setter
    def expiration(self, arg1: datetime.datetime | None) -> None:
        ...
    @property
    def reason(self) -> str:
        """
        Gets or sets the reason for this ban.
        """
    @reason.setter
    def reason(self, arg1: str) -> None:
        ...
    @property
    def source(self) -> str:
        """
        Gets or sets the source of this ban.
        """
    @source.setter
    def source(self, arg1: str) -> None:
        ...
class BarColor:
    BLUE: typing.ClassVar[BarColor]  # value = <BarColor.BLUE: 1>
    GREEN: typing.ClassVar[BarColor]  # value = <BarColor.GREEN: 3>
    PINK: typing.ClassVar[BarColor]  # value = <BarColor.PINK: 0>
    PURPLE: typing.ClassVar[BarColor]  # value = <BarColor.PURPLE: 5>
    REBECCA_PURPLE: typing.ClassVar[BarColor]  # value = <BarColor.REBECCA_PURPLE: 6>
    RED: typing.ClassVar[BarColor]  # value = <BarColor.RED: 2>
    WHITE: typing.ClassVar[BarColor]  # value = <BarColor.WHITE: 7>
    YELLOW: typing.ClassVar[BarColor]  # value = <BarColor.YELLOW: 4>
    __members__: typing.ClassVar[dict[str, BarColor]]  # value = {'PINK': <BarColor.PINK: 0>, 'BLUE': <BarColor.BLUE: 1>, 'RED': <BarColor.RED: 2>, 'GREEN': <BarColor.GREEN: 3>, 'YELLOW': <BarColor.YELLOW: 4>, 'PURPLE': <BarColor.PURPLE: 5>, 'REBECCA_PURPLE': <BarColor.REBECCA_PURPLE: 6>, 'WHITE': <BarColor.WHITE: 7>}
    def __eq__(self, other: typing.Any) -> bool:
        ...
    def __getstate__(self) -> int:
        ...
    def __hash__(self) -> int:
        ...
    def __index__(self) -> int:
        ...
    def __init__(self, value: int) -> None:
        ...
    def __int__(self) -> int:
        ...
    def __ne__(self, other: typing.Any) -> bool:
        ...
    def __repr__(self) -> str:
        ...
    def __setstate__(self, state: int) -> None:
        ...
    def __str__(self) -> str:
        ...
    @property
    def name(self) -> str:
        ...
    @property
    def value(self) -> int:
        ...
class BarFlag:
    DARKEN_SKY: typing.ClassVar[BarFlag]  # value = <BarFlag.DARKEN_SKY: 0>
    __members__: typing.ClassVar[dict[str, BarFlag]]  # value = {'DARKEN_SKY': <BarFlag.DARKEN_SKY: 0>}
    def __eq__(self, other: typing.Any) -> bool:
        ...
    def __getstate__(self) -> int:
        ...
    def __hash__(self) -> int:
        ...
    def __index__(self) -> int:
        ...
    def __init__(self, value: int) -> None:
        ...
    def __int__(self) -> int:
        ...
    def __ne__(self, other: typing.Any) -> bool:
        ...
    def __repr__(self) -> str:
        ...
    def __setstate__(self, state: int) -> None:
        ...
    def __str__(self) -> str:
        ...
    @property
    def name(self) -> str:
        ...
    @property
    def value(self) -> int:
        ...
class BarStyle:
    SEGMENTED_10: typing.ClassVar[BarStyle]  # value = <BarStyle.SEGMENTED_10: 2>
    SEGMENTED_12: typing.ClassVar[BarStyle]  # value = <BarStyle.SEGMENTED_12: 3>
    SEGMENTED_20: typing.ClassVar[BarStyle]  # value = <BarStyle.SEGMENTED_20: 4>
    SEGMENTED_6: typing.ClassVar[BarStyle]  # value = <BarStyle.SEGMENTED_6: 1>
    SOLID: typing.ClassVar[BarStyle]  # value = <BarStyle.SOLID: 0>
    __members__: typing.ClassVar[dict[str, BarStyle]]  # value = {'SOLID': <BarStyle.SOLID: 0>, 'SEGMENTED_6': <BarStyle.SEGMENTED_6: 1>, 'SEGMENTED_10': <BarStyle.SEGMENTED_10: 2>, 'SEGMENTED_12': <BarStyle.SEGMENTED_12: 3>, 'SEGMENTED_20': <BarStyle.SEGMENTED_20: 4>}
    def __eq__(self, other: typing.Any) -> bool:
        ...
    def __getstate__(self) -> int:
        ...
    def __hash__(self) -> int:
        ...
    def __index__(self) -> int:
        ...
    def __init__(self, value: int) -> None:
        ...
    def __int__(self) -> int:
        ...
    def __ne__(self, other: typing.Any) -> bool:
        ...
    def __repr__(self) -> str:
        ...
    def __setstate__(self, state: int) -> None:
        ...
    def __str__(self) -> str:
        ...
    @property
    def name(self) -> str:
        ...
    @property
    def value(self) -> int:
        ...
class Block:
    """
    Represents a block.
    """
    def __str__(self) -> str:
        ...
    def capture_state(self) -> BlockState:
        """
        Captures the current state of this block. The returned object will never be updated, and you are not guaranteed that (for example) a sign is still a sign after you capture its state.
        """
    @typing.overload
    def get_relative(self, offset_x: int, offset_y: int, offset_z: int) -> Block:
        """
        Gets the block at the given offsets
        """
    @typing.overload
    def get_relative(self, face: BlockFace, distance: int = 1) -> Block:
        """
        Gets the block at the given distance of the given face
        """
    def set_data(self, data: BlockData, apply_physics: bool = True) -> None:
        """
        Sets the complete data for this block
        """
    def set_type(self, type: str, apply_physics: bool = True) -> None:
        """
        Sets the type of this block
        """
    @property
    def data(self) -> BlockData:
        """
        Gets the complete data for this block
        """
    @property
    def dimension(self) -> Dimension:
        """
        Gets the dimension which contains this Block
        """
    @property
    def location(self) -> Location:
        """
        Gets the Location of the block
        """
    @property
    def type(self) -> str:
        """
        Gets or sets the type of the block.
        """
    @property
    def x(self) -> int:
        """
        Gets the x-coordinate of this block
        """
    @property
    def y(self) -> int:
        """
        Gets the y-coordinate of this block
        """
    @property
    def z(self) -> int:
        """
        Gets the z-coordinate of this block
        """
class BlockBreakEvent(BlockEvent, Cancellable):
    """
    Called when a block is broken by a player.
    """
    @property
    def player(self) -> Player:
        """
        Gets the Player that is breaking the block involved in this event.
        """
class BlockData:
    """
    Represents the data related to a live block
    """
    def __str__(self) -> str:
        ...
    @property
    def block_states(self) -> dict[str, bool | str | int]:
        """
        Gets the block states for this block.
        """
    @property
    def runtime_id(self) -> int:
        """
        Gets the runtime id for this block.
        """
    @property
    def type(self) -> str:
        """
        Get the block type represented by this block data.
        """
class BlockEvent(Event):
    """
    Represents an Block-related event
    """
    @property
    def block(self) -> Block:
        """
        Gets the block involved in this event.
        """
class BlockFace:
    DOWN: typing.ClassVar[BlockFace]  # value = <BlockFace.DOWN: 0>
    EAST: typing.ClassVar[BlockFace]  # value = <BlockFace.EAST: 5>
    NORTH: typing.ClassVar[BlockFace]  # value = <BlockFace.NORTH: 2>
    SOUTH: typing.ClassVar[BlockFace]  # value = <BlockFace.SOUTH: 3>
    UP: typing.ClassVar[BlockFace]  # value = <BlockFace.UP: 1>
    WEST: typing.ClassVar[BlockFace]  # value = <BlockFace.WEST: 4>
    __members__: typing.ClassVar[dict[str, BlockFace]]  # value = {'DOWN': <BlockFace.DOWN: 0>, 'UP': <BlockFace.UP: 1>, 'NORTH': <BlockFace.NORTH: 2>, 'SOUTH': <BlockFace.SOUTH: 3>, 'WEST': <BlockFace.WEST: 4>, 'EAST': <BlockFace.EAST: 5>}
    def __eq__(self, other: typing.Any) -> bool:
        ...
    def __getstate__(self) -> int:
        ...
    def __hash__(self) -> int:
        ...
    def __index__(self) -> int:
        ...
    def __init__(self, value: int) -> None:
        ...
    def __int__(self) -> int:
        ...
    def __ne__(self, other: typing.Any) -> bool:
        ...
    def __repr__(self) -> str:
        ...
    def __setstate__(self, state: int) -> None:
        ...
    def __str__(self) -> str:
        ...
    @property
    def name(self) -> str:
        ...
    @property
    def value(self) -> int:
        ...
class BlockPlaceEvent(BlockEvent, Cancellable):
    """
    Called when a block is placed by a player.
    """
    @property
    def block_against(self) -> Block:
        """
        Gets the block that this block was placed against
        """
    @property
    def block_placed_state(self) -> BlockState:
        """
        Gets the BlockState for the block which was placed.
        """
    @property
    def block_replaced(self) -> Block:
        """
        Gets the block which was replaced.
        """
    @property
    def player(self) -> Player:
        """
        Gets the player who placed the block involved in this event.
        """
class BlockState:
    """
    Represents a captured state of a block, which will not update automatically.
    """
    def __str__(self) -> str:
        ...
    def update(self, force: bool = False, apply_physics: bool = True) -> bool:
        """
        Attempts to update the block represented by this state.
        """
    @property
    def block(self) -> Block:
        """
        Gets the block represented by this block state.
        """
    @property
    def data(self) -> BlockData:
        """
        Gets or sets the data for this block state.
        """
    @data.setter
    def data(self, arg1: BlockData) -> None:
        ...
    @property
    def dimension(self) -> Dimension:
        """
        Gets the dimension which contains the block represented by this block state.
        """
    @property
    def location(self) -> Location:
        """
        Gets the location of this block state.
        """
    @property
    def type(self) -> str:
        """
        Gets or sets the type of this block state.
        """
    @type.setter
    def type(self, arg1: str) -> None:
        ...
    @property
    def x(self) -> int:
        """
        Gets the x-coordinate of this block state.
        """
    @property
    def y(self) -> int:
        """
        Gets the y-coordinate of this block state.
        """
    @property
    def z(self) -> int:
        """
        Gets the z-coordinate of this block state.
        """
class BossBar:
    """
    Represents a boss bar that is displayed to players.
    """
    def add_flag(self, flag: BarFlag) -> None:
        """
        Adds an optional flag to this boss bar.
        """
    def add_player(self, player: Player) -> None:
        """
        Adds the player to this boss bar causing it to display on their screen.
        """
    def has_flag(self, flag: BarFlag) -> bool:
        """
        Checks whether this boss bar has the passed flag set.
        """
    def remove_all(self) -> None:
        """
        Removes all players from this boss bar.
        """
    def remove_flag(self, flag: BarFlag) -> None:
        """
        Removes an existing flag on this boss bar.
        """
    def remove_player(self, player: Player) -> None:
        """
        Removes the player from this boss bar causing it to be removed from their screen.
        """
    @property
    def color(self) -> BarColor:
        """
        The color of this boss bar.
        """
    @color.setter
    def color(self, arg1: BarColor) -> None:
        ...
    @property
    def is_visible(self) -> bool:
        """
        If the boss bar is displayed to attached players.
        """
    @is_visible.setter
    def is_visible(self, arg1: bool) -> None:
        ...
    @property
    def players(self) -> list[Player]:
        """
        Returns all players viewing this boss bar.
        """
    @property
    def progress(self) -> float:
        """
        The progress of the bar between 0.0 and 1.0.
        """
    @progress.setter
    def progress(self, arg1: float) -> None:
        ...
    @property
    def style(self) -> BarStyle:
        """
        The style of this boss bar.
        """
    @style.setter
    def style(self, arg1: BarStyle) -> None:
        ...
    @property
    def title(self) -> str:
        """
        The title of this boss bar.
        """
    @title.setter
    def title(self, arg1: str) -> None:
        ...
class BroadcastMessageEvent(ServerEvent, Cancellable):
    """
    Event triggered for server broadcast messages such as from Server.broadcast
    """
    @property
    def message(self) -> str | Translatable:
        """
        Gets or sets the message to broadcast.
        """
    @message.setter
    def message(self, arg1: str | Translatable) -> None:
        ...
    @property
    def recipients(self) -> set[CommandSender]:
        """
        Gets a set of recipients that this broadcast message will be displayed to.
        """
class Cancellable:
    """
    Represents an event that may be cancelled by a plugin or the server.
    """
    def cancel(self) -> None:
        """
        Cancel this event. A cancelled event will not be executed in the server, but will still pass to other plugins.
        """
    @property
    def cancelled(self) -> bool:
        """
        Gets or sets the cancellation state of this event. A cancelled event will not be executed in the server, but will still pass to other plugins. [Warning] Deprecated: Use is_cancelled instead.
        """
    @cancelled.setter
    def cancelled(self, arg1: bool) -> None:
        ...
    @property
    def is_cancelled(self) -> bool:
        """
        Gets or sets the cancellation state of this event. A cancelled event will not be executed in the server, but will still pass to other plugins.
        """
    @is_cancelled.setter
    def is_cancelled(self, arg1: bool) -> None:
        ...
class Chunk:
    """
    Represents a chunk of blocks.
    """
    @property
    def dimension(self) -> Dimension:
        """
        Gets the dimension containing this chunk
        """
    @property
    def level(self) -> Level:
        """
        Gets the level containing this chunk
        """
    @property
    def x(self) -> int:
        """
        Gets the X-coordinate of this chunk
        """
    @property
    def z(self) -> int:
        """
        Gets the Z-coordinate of this chunk
        """
class ColorFormat:
    """
    All supported color and format codes.
    """
    AQUA: typing.ClassVar[str] = '§b'
    BLACK: typing.ClassVar[str] = '§0'
    BLUE: typing.ClassVar[str] = '§9'
    BOLD: typing.ClassVar[str] = '§l'
    DARK_AQUA: typing.ClassVar[str] = '§3'
    DARK_BLUE: typing.ClassVar[str] = '§1'
    DARK_GRAY: typing.ClassVar[str] = '§8'
    DARK_GREEN: typing.ClassVar[str] = '§2'
    DARK_PURPLE: typing.ClassVar[str] = '§5'
    DARK_RED: typing.ClassVar[str] = '§4'
    GOLD: typing.ClassVar[str] = '§6'
    GRAY: typing.ClassVar[str] = '§7'
    GREEN: typing.ClassVar[str] = '§a'
    ITALIC: typing.ClassVar[str] = '§o'
    LIGHT_PURPLE: typing.ClassVar[str] = '§d'
    MATERIAL_AMETHYST: typing.ClassVar[str] = '§u'
    MATERIAL_COPPER: typing.ClassVar[str] = '§n'
    MATERIAL_DIAMOND: typing.ClassVar[str] = '§s'
    MATERIAL_EMERALD: typing.ClassVar[str] = '§q'
    MATERIAL_GOLD: typing.ClassVar[str] = '§p'
    MATERIAL_IRON: typing.ClassVar[str] = '§i'
    MATERIAL_LAPIS: typing.ClassVar[str] = '§t'
    MATERIAL_NETHERITE: typing.ClassVar[str] = '§j'
    MATERIAL_QUARTZ: typing.ClassVar[str] = '§h'
    MATERIAL_REDSTONE: typing.ClassVar[str] = '§m'
    MATERIAL_RESIN: typing.ClassVar[str] = '§v'
    MINECOIN_GOLD: typing.ClassVar[str] = '§g'
    OBFUSCATED: typing.ClassVar[str] = '§k'
    RED: typing.ClassVar[str] = '§c'
    RESET: typing.ClassVar[str] = '§r'
    WHITE: typing.ClassVar[str] = '§f'
    YELLOW: typing.ClassVar[str] = '§e'
class Command:
    """
    Represents a Command, which executes various tasks upon user input
    """
    def __init__(self, name: str, description: str | None = None, usages: list[str] | None = None, aliases: list[str] | None = None, permissions: list[str] | None = None, *args, **kwargs) -> None:
        ...
    def execute(self, sender: CommandSender, args: list[str]) -> bool:
        """
        Executes the command, returning its success
        """
    def test_permission(self, target: CommandSender) -> bool:
        """
        Tests the given CommandSender to see if they can perform this command.
        """
    def test_permission_silently(self, target: CommandSender) -> bool:
        """
        Tests the given CommandSender to see if they can perform this command. No error is sent to the sender.
        """
    @property
    def aliases(self) -> list[str]:
        """
        List of aliases of this command
        """
    @aliases.setter
    def aliases(self, arg1: list[str]) -> None:
        ...
    @property
    def description(self) -> str:
        """
        Brief description of this command
        """
    @description.setter
    def description(self, arg1: str) -> None:
        ...
    @property
    def is_registered(self) -> bool:
        """
        Returns the current registered state of this command
        """
    @property
    def name(self) -> str:
        """
        Name of this command.
        """
    @name.setter
    def name(self, arg1: str) -> None:
        ...
    @property
    def permissions(self) -> list[str]:
        """
        The permissions required by users to be able to perform this command
        """
    @permissions.setter
    def permissions(self, arg1: list[str]) -> None:
        ...
    @property
    def usages(self) -> list[str]:
        """
        List of usages of this command
        """
    @usages.setter
    def usages(self, arg1: list[str]) -> None:
        ...
class CommandExecutor:
    """
    Represents a class which contains a single method for executing commands
    """
    def __init__(self) -> None:
        ...
    def on_command(self, sender: CommandSender, command: Command, args: list[str]) -> bool:
        """
        Executes the given command, returning its success.
        """
class CommandSender(Permissible):
    """
    Represents a command sender.
    """
    def send_error_message(self, message: str | Translatable) -> None:
        """
        Sends this sender an error message
        """
    def send_message(self, message: str | Translatable) -> None:
        """
        Sends this sender a message
        """
    @property
    def name(self) -> str:
        """
        Gets the name of this command sender
        """
    @property
    def server(self) -> Server:
        """
        Returns the server instance that this command is running on
        """
class CommandSenderWrapper(CommandSender):
    """
    Represents a wrapper that forwards commands to the wrapped CommandSender and captures its output
    """
    def __init__(self, sender: CommandSender, on_message: typing.Callable[[str | Translatable], None] = None, on_error: typing.Callable[[str | Translatable], None] = None) -> None:
        ...
class ConsoleCommandSender(CommandSender):
    """
    Represents a console command sender.
    """
class Criteria:
    """
    Represents a scoreboard criteria.
    """
    class Type:
        """
        Represents a scoreboard criteria.
        """
        DUMMY: typing.ClassVar[Criteria.Type]  # value = <Type.DUMMY: 0>
        __members__: typing.ClassVar[dict[str, Criteria.Type]]  # value = {'DUMMY': <Type.DUMMY: 0>}
        def __eq__(self, other: typing.Any) -> bool:
            ...
        def __getstate__(self) -> int:
            ...
        def __hash__(self) -> int:
            ...
        def __index__(self) -> int:
            ...
        def __init__(self, value: int) -> None:
            ...
        def __int__(self) -> int:
            ...
        def __ne__(self, other: typing.Any) -> bool:
            ...
        def __repr__(self) -> str:
            ...
        def __setstate__(self, state: int) -> None:
            ...
        def __str__(self) -> str:
            ...
        @property
        def name(self) -> str:
            ...
        @property
        def value(self) -> int:
            ...
    DUMMY: typing.ClassVar[Criteria.Type]  # value = <Type.DUMMY: 0>
    @property
    def default_render_type(self) -> RenderType:
        ...
    @property
    def is_read_only(self) -> bool:
        ...
    @property
    def name(self) -> str:
        ...
class DamageSource:
    """
    Represents a source of damage.
    """
    def __str__(self) -> str:
        ...
    @property
    def actor(self) -> Actor:
        """
        Get the actor that caused the damage to occur.
        """
    @property
    def damaging_actor(self) -> Actor:
        """
        Get the actor that directly caused the damage.
        """
    @property
    def is_indirect(self) -> bool:
        """
        Get if this damage is indirect.
        """
    @property
    def type(self) -> str:
        """
        Get the damage type.
        """
class Dimension:
    """
    Represents a dimension within a Level.
    """
    class Type:
        """
        Represents various dimension types.
        """
        CUSTOM: typing.ClassVar[Dimension.Type]  # value = <Type.CUSTOM: 999>
        NETHER: typing.ClassVar[Dimension.Type]  # value = <Type.NETHER: 1>
        OVERWORLD: typing.ClassVar[Dimension.Type]  # value = <Type.OVERWORLD: 0>
        THE_END: typing.ClassVar[Dimension.Type]  # value = <Type.THE_END: 2>
        __members__: typing.ClassVar[dict[str, Dimension.Type]]  # value = {'OVERWORLD': <Type.OVERWORLD: 0>, 'NETHER': <Type.NETHER: 1>, 'THE_END': <Type.THE_END: 2>, 'CUSTOM': <Type.CUSTOM: 999>}
        def __eq__(self, other: typing.Any) -> bool:
            ...
        def __getstate__(self) -> int:
            ...
        def __hash__(self) -> int:
            ...
        def __index__(self) -> int:
            ...
        def __init__(self, value: int) -> None:
            ...
        def __int__(self) -> int:
            ...
        def __ne__(self, other: typing.Any) -> bool:
            ...
        def __repr__(self) -> str:
            ...
        def __setstate__(self, state: int) -> None:
            ...
        def __str__(self) -> str:
            ...
        @property
        def name(self) -> str:
            ...
        @property
        def value(self) -> int:
            ...
    CUSTOM: typing.ClassVar[Dimension.Type]  # value = <Type.CUSTOM: 999>
    NETHER: typing.ClassVar[Dimension.Type]  # value = <Type.NETHER: 1>
    OVERWORLD: typing.ClassVar[Dimension.Type]  # value = <Type.OVERWORLD: 0>
    THE_END: typing.ClassVar[Dimension.Type]  # value = <Type.THE_END: 2>
    @typing.overload
    def get_block_at(self, location: Location) -> Block:
        """
        Gets the Block at the given Location
        """
    @typing.overload
    def get_block_at(self, x: int, y: int, z: int) -> Block:
        """
        Gets the Block at the given coordinates
        """
    @typing.overload
    def get_highest_block_at(self, location: Location) -> Block:
        """
        Gets the highest non-empty (impassable) block at the given Location.
        """
    @typing.overload
    def get_highest_block_at(self, x: int, z: int) -> Block:
        """
        Gets the highest non-empty (impassable) block at the given coordinates.
        """
    def get_highest_block_y_at(self, x: int, z: int) -> int:
        """
        Gets the highest non-empty (impassable) coordinate at the given coordinates.
        """
    @property
    def level(self) -> Level:
        """
        Gets the level to which this dimension belongs
        """
    @property
    def loaded_chunks(self) -> list[Chunk]:
        """
        Gets a list of all loaded Chunks
        """
    @property
    def name(self) -> str:
        """
        Gets the name of this dimension
        """
    @property
    def type(self) -> Dimension.Type:
        """
        Gets the type of this dimension
        """
class DisplaySlot:
    """
    Locations for displaying objectives to the player
    """
    BELOW_NAME: typing.ClassVar[DisplaySlot]  # value = <DisplaySlot.BELOW_NAME: 0>
    PLAYER_LIST: typing.ClassVar[DisplaySlot]  # value = <DisplaySlot.PLAYER_LIST: 1>
    SIDE_BAR: typing.ClassVar[DisplaySlot]  # value = <DisplaySlot.SIDE_BAR: 2>
    __members__: typing.ClassVar[dict[str, DisplaySlot]]  # value = {'BELOW_NAME': <DisplaySlot.BELOW_NAME: 0>, 'PLAYER_LIST': <DisplaySlot.PLAYER_LIST: 1>, 'SIDE_BAR': <DisplaySlot.SIDE_BAR: 2>}
    def __eq__(self, other: typing.Any) -> bool:
        ...
    def __getstate__(self) -> int:
        ...
    def __hash__(self) -> int:
        ...
    def __index__(self) -> int:
        ...
    def __init__(self, value: int) -> None:
        ...
    def __int__(self) -> int:
        ...
    def __ne__(self, other: typing.Any) -> bool:
        ...
    def __repr__(self) -> str:
        ...
    def __setstate__(self, state: int) -> None:
        ...
    def __str__(self) -> str:
        ...
    @property
    def name(self) -> str:
        ...
    @property
    def value(self) -> int:
        ...
class Divider:
    """
    Represents a divider.
    """
    def __init__(self) -> None:
        ...
class Dropdown:
    """
    Represents a dropdown with a set of predefined options.
    """
    def __init__(self, label: str | Translatable = '', options: list[str] | None = None, default_index: int | None = None) -> None:
        ...
    def add_option(self, option: str) -> Dropdown:
        """
        Adds a new option to the dropdown.
        """
    @property
    def default_index(self) -> int | None:
        """
        Gets or sets the optional default index of the dropdown.
        """
    @default_index.setter
    def default_index(self, arg1: int | None) -> Dropdown:
        ...
    @property
    def label(self) -> str | Translatable:
        """
        Gets or sets the label of the dropdown.
        """
    @label.setter
    def label(self, arg1: str | Translatable) -> Dropdown:
        ...
    @property
    def options(self) -> list[str]:
        """
        Gets or sets the options of the dropdown.
        """
    @options.setter
    def options(self, arg1: list[str]) -> Dropdown:
        ...
class Event:
    """
    Represents an event.
    """
    @property
    def event_name(self) -> str:
        """
        Gets a user-friendly identifier for this event.
        """
    @property
    def is_asynchronous(self) -> bool:
        """
        Whether the event fires asynchronously.
        """
class EventPriority:
    """
    Listeners are called in following order: LOWEST -> LOW -> NORMAL -> HIGH -> HIGHEST -> MONITOR
    """
    HIGH: typing.ClassVar[EventPriority]  # value = <EventPriority.HIGH: 3>
    HIGHEST: typing.ClassVar[EventPriority]  # value = <EventPriority.HIGHEST: 4>
    LOW: typing.ClassVar[EventPriority]  # value = <EventPriority.LOW: 1>
    LOWEST: typing.ClassVar[EventPriority]  # value = <EventPriority.LOWEST: 0>
    MONITOR: typing.ClassVar[EventPriority]  # value = <EventPriority.MONITOR: 5>
    NORMAL: typing.ClassVar[EventPriority]  # value = <EventPriority.NORMAL: 2>
    __members__: typing.ClassVar[dict[str, EventPriority]]  # value = {'LOWEST': <EventPriority.LOWEST: 0>, 'LOW': <EventPriority.LOW: 1>, 'NORMAL': <EventPriority.NORMAL: 2>, 'HIGH': <EventPriority.HIGH: 3>, 'HIGHEST': <EventPriority.HIGHEST: 4>, 'MONITOR': <EventPriority.MONITOR: 5>}
    def __eq__(self, other: typing.Any) -> bool:
        ...
    def __getstate__(self) -> int:
        ...
    def __hash__(self) -> int:
        ...
    def __index__(self) -> int:
        ...
    def __init__(self, value: int) -> None:
        ...
    def __int__(self) -> int:
        ...
    def __ne__(self, other: typing.Any) -> bool:
        ...
    def __repr__(self) -> str:
        ...
    def __setstate__(self, state: int) -> None:
        ...
    def __str__(self) -> str:
        ...
    @property
    def name(self) -> str:
        ...
    @property
    def value(self) -> int:
        ...
class GameMode:
    """
    Represents the various type of game modes that Players may have.
    """
    ADVENTURE: typing.ClassVar[GameMode]  # value = <GameMode.ADVENTURE: 2>
    CREATIVE: typing.ClassVar[GameMode]  # value = <GameMode.CREATIVE: 1>
    SPECTATOR: typing.ClassVar[GameMode]  # value = <GameMode.SPECTATOR: 3>
    SURVIVAL: typing.ClassVar[GameMode]  # value = <GameMode.SURVIVAL: 0>
    __members__: typing.ClassVar[dict[str, GameMode]]  # value = {'SURVIVAL': <GameMode.SURVIVAL: 0>, 'CREATIVE': <GameMode.CREATIVE: 1>, 'ADVENTURE': <GameMode.ADVENTURE: 2>, 'SPECTATOR': <GameMode.SPECTATOR: 3>}
    def __eq__(self, other: typing.Any) -> bool:
        ...
    def __getstate__(self) -> int:
        ...
    def __hash__(self) -> int:
        ...
    def __index__(self) -> int:
        ...
    def __init__(self, value: int) -> None:
        ...
    def __int__(self) -> int:
        ...
    def __ne__(self, other: typing.Any) -> bool:
        ...
    def __repr__(self) -> str:
        ...
    def __setstate__(self, state: int) -> None:
        ...
    def __str__(self) -> str:
        ...
    @property
    def name(self) -> str:
        ...
    @property
    def value(self) -> int:
        ...
class Header:
    """
    Represents a header with a label.
    """
    def __init__(self, label: str | Translatable = '') -> None:
        ...
    @property
    def label(self) -> str | Translatable:
        """
        Gets or sets the label of the header.
        """
    @label.setter
    def label(self, arg1: str | Translatable) -> Header:
        ...
class Inventory:
    """
    Interface to the various inventories.
    """
    def __get_item__(self, index: int) -> ItemStack:
        """
        Returns the ItemStack found in the slot at the given index
        """
    def __len__(self) -> int:
        """
        Returns the size of the inventory
        """
    def __set_item__(self, index: int, item: ItemStack) -> None:
        """
        Stores the ItemStack at the given index of the inventory.
        """
    def add_item(self, item: ItemStack) -> None:
        """
        Stores the given ItemStacks in the inventory. This will try to fill existing stacks and empty slots as well as it can.
        """
    def clear(self) -> None:
        """
        Clears out the whole Inventory.
        """
    def first(self, item: ItemStack) -> int:
        """
        Returns the first slot in the inventory containing an ItemStack with the given stack.
        """
    def get_item(self, index: int) -> ItemStack:
        """
        Returns the ItemStack found in the slot at the given index
        """
    def set_item(self, index: int, item: ItemStack) -> None:
        """
        Stores the ItemStack at the given index of the inventory.
        """
    @property
    def contents(self) -> list[ItemStack]:
        """
        Returns all ItemStacks from the inventory
        """
    @property
    def is_empty(self) -> bool:
        """
         Check whether this inventory is empty. An inventory is considered to be empty if there are no ItemStacks in any slot of this inventory.
        """
    @property
    def max_stack_size(self) -> int:
        """
        Returns the maximum stack size for an ItemStack in this inventory.
        """
    @property
    def size(self) -> int:
        """
        Returns the size of the inventory
        """
class IpBanEntry(BanEntry):
    """
    Represents a ban entry for an IP address.
    """
    def __init__(self, address: str) -> None:
        ...
    @property
    def address(self) -> str:
        """
        Gets the banned IP address.
        """
class IpBanList:
    """
    Represents a ban list containing banned IP addresses.
    """
    def add_ban(self, address: str, reason: str | None = None, expires: datetime.datetime | None = None, source: str | None = None) -> IpBanEntry:
        """
        Adds a ban to this list, or updates an existing one.
        """
    def get_ban_entry(self, address: str) -> IpBanEntry:
        """
        Gets a BanEntry by IP address.
        """
    def is_banned(self, address: str) -> bool:
        """
        Checks if a BanEntry exists for the target by IP address.
        """
    def remove_ban(self, address: str) -> None:
        """
        Removes an IP address from the ban list.
        """
    @property
    def entries(self) -> list[IpBanEntry]:
        """
        Gets a vector of pointers to entries in the ban list.
        """
class ItemMeta:
    """
    Represents the metadata of a generic item.
    """
    def clone(self) -> ItemMeta:
        """
        Creates a clone of the current metadata.
        """
    @property
    def damage(self) -> int:
        """
        Gets or sets the damage.
        """
    @damage.setter
    def damage(self, arg1: int) -> None:
        ...
    @property
    def display_name(self) -> str | None:
        """
        Gets or sets the display name.
        """
    @display_name.setter
    def display_name(self, arg1: str | None) -> None:
        ...
    @property
<<<<<<< HEAD
    def enchants(self) -> dict[int, int] | None:
=======
    def enchants(self) -> dict[int, int]:
>>>>>>> e59773ae
        """
        Gets or sets the enchants for this item.
        """
    @enchants.setter
<<<<<<< HEAD
    def enchants(self, arg1: dict[int, int] | None) -> None:
=======
    def enchants(self, arg1: dict[int, int]) -> None:
>>>>>>> e59773ae
        ...
    @property
    def has_damage(self) -> bool:
        """
        Checks to see if this item has damage.
        """
    @property
    def has_display_name(self) -> bool:
        """
        Checks for existence of a display name.
        """
    @property
    def has_enchants(self) -> bool:
        """
        Checks for existence of enchants.
        """
    @property
    def has_lore(self) -> bool:
        """
        Checks for existence of lore.
        """
    @property
    def lore(self) -> list[str] | None:
        """
        Gets or sets the lore for this item.
        """
    @lore.setter
    def lore(self, arg1: list[str] | None) -> None:
        ...
class ItemStack:
    """
    Represents a stack of items.
    """
    def __init__(self, type: str = 'minecraft:air', amount: int = 1) -> None:
        ...
    def __str__(self) -> str:
        ...
    def set_item_meta(self, meta: ItemMeta) -> bool:
        """
        Set the ItemMeta of this ItemStack.
        """
    @property
    def amount(self) -> int:
        """
        Gets or sets the amount of items in this stack.
        """
    @amount.setter
    def amount(self, arg1: int) -> None:
        ...
    @property
    def item_meta(self) -> ItemMeta:
        """
        Gets a copy of the ItemMeta of this ItemStack.
        """
    @property
    def type(self) -> str:
        """
        Gets or sets the type of this item.
        """
    @type.setter
    def type(self, arg1: str) -> None:
        ...
class Label:
    """
    Represents a text label.
    """
    def __init__(self, text: str | Translatable = '') -> None:
        ...
    @property
    def text(self) -> str | Translatable:
        """
        Gets or sets the text of the label.
        """
    @text.setter
    def text(self, arg1: str | Translatable) -> Label:
        ...
class Language:
    """
    Represents the interface for translating text into different languages.
    """
    @typing.overload
    def translate(self, text: str, params: list[str] | None = None, locale: str | None = None) -> str:
        """
        Translates a given text using a set of parameters for a specific locale.
        """
    @typing.overload
    def translate(self, translatable: Translatable, locale: str | None = None) -> str:
        """
        Translates a Translatable object into a specific locale.
        """
    @property
    def locale(self) -> str:
        """
        Gets the current locale.
        """
class Level:
    def get_dimension(self, name: str) -> Dimension:
        """
        Gets the dimension with the given name.
        """
    @property
    def actors(self) -> list[Actor]:
        """
        Get a list of all actors in this level
        """
    @property
    def dimensions(self) -> list[Dimension]:
        """
        Gets a list of all dimensions within this level.
        """
    @property
    def name(self) -> str:
        """
        Gets the unique name of this level
        """
    @property
    def time(self) -> int:
        """
        Gets and sets the relative in-game time on the server
        """
    @time.setter
    def time(self, arg1: int) -> None:
        ...
class Location(Position):
    """
    Represents a 3-dimensional location in a dimension within a level.
    """
    def __init__(self, dimension: Dimension, x: float, y: float, z: float, pitch: float = 0.0, yaw: float = 0.0) -> None:
        ...
    def __repr__(self) -> str:
        ...
    def __str__(self) -> str:
        ...
    @property
    def pitch(self) -> float:
        """
        The pitch of this location, measured in degrees.
        """
    @pitch.setter
    def pitch(self, arg1: float) -> None:
        ...
    @property
    def yaw(self) -> float:
        """
        The yaw of this location, measured in degrees.
        """
    @yaw.setter
    def yaw(self, arg1: float) -> None:
        ...
class Logger:
    """
    Logger class which can format and output varies levels of logs.
    """
    class Level:
        """
        Specifies the log level.
        """
        CRITICAL: typing.ClassVar[Logger.Level]  # value = <Level.CRITICAL: 5>
        DEBUG: typing.ClassVar[Logger.Level]  # value = <Level.DEBUG: 1>
        ERROR: typing.ClassVar[Logger.Level]  # value = <Level.ERROR: 4>
        INFO: typing.ClassVar[Logger.Level]  # value = <Level.INFO: 2>
        TRACE: typing.ClassVar[Logger.Level]  # value = <Level.TRACE: 0>
        WARNING: typing.ClassVar[Logger.Level]  # value = <Level.WARNING: 3>
        __members__: typing.ClassVar[dict[str, Logger.Level]]  # value = {'TRACE': <Level.TRACE: 0>, 'DEBUG': <Level.DEBUG: 1>, 'INFO': <Level.INFO: 2>, 'WARNING': <Level.WARNING: 3>, 'ERROR': <Level.ERROR: 4>, 'CRITICAL': <Level.CRITICAL: 5>}
        def __eq__(self, other: typing.Any) -> bool:
            ...
        def __getstate__(self) -> int:
            ...
        def __hash__(self) -> int:
            ...
        def __index__(self) -> int:
            ...
        def __init__(self, value: int) -> None:
            ...
        def __int__(self) -> int:
            ...
        def __ne__(self, other: typing.Any) -> bool:
            ...
        def __repr__(self) -> str:
            ...
        def __setstate__(self, state: int) -> None:
            ...
        def __str__(self) -> str:
            ...
        @property
        def name(self) -> str:
            ...
        @property
        def value(self) -> int:
            ...
    CRITICAL: typing.ClassVar[Logger.Level]  # value = <Level.CRITICAL: 5>
    DEBUG: typing.ClassVar[Logger.Level]  # value = <Level.DEBUG: 1>
    ERROR: typing.ClassVar[Logger.Level]  # value = <Level.ERROR: 4>
    INFO: typing.ClassVar[Logger.Level]  # value = <Level.INFO: 2>
    TRACE: typing.ClassVar[Logger.Level]  # value = <Level.TRACE: 0>
    WARNING: typing.ClassVar[Logger.Level]  # value = <Level.WARNING: 3>
    def critical(self, message: str) -> None:
        """
        Log a message at the CRITICAL level.
        """
    def debug(self, message: str) -> None:
        """
        Log a message at the DEBUG level.
        """
    def error(self, message: str) -> None:
        """
        Log a message at the ERROR level.
        """
    def info(self, message: str) -> None:
        """
        Log a message at the INFO level.
        """
    def is_enabled_for(self, level: Logger.Level) -> bool:
        """
        Check if the Logger instance is enabled for the given log Level.
        """
    def set_level(self, level: Logger.Level) -> None:
        """
        Set the logging level for this Logger instance.
        """
    def trace(self, message: str) -> None:
        """
        Log a message at the TRACE level.
        """
    def warning(self, message: str) -> None:
        """
        Log a message at the WARNING level.
        """
    @property
    def name(self) -> str:
        """
        Get the name of this Logger instance.
        """
class MapMeta(ItemMeta):
    """
    Represents the metadata for a map item.
    """
class MessageForm:
    """
    Represents a form with two buttons.
    """
    def __init__(self, title: str | Translatable = '', content: str | Translatable = '', button1: str | Translatable = '', button2: str | Translatable = '', on_submit: typing.Callable[[Player, int], None] = None, on_close: typing.Callable[[Player], None] = None) -> None:
        ...
    @property
    def button1(self) -> str | Translatable:
        """
        Gets or sets the text of button1.
        """
    @button1.setter
    def button1(self, arg1: str | Translatable) -> MessageForm:
        ...
    @property
    def button2(self) -> str | Translatable:
        """
        Gets or sets the text of button2.
        """
    @button2.setter
    def button2(self, arg1: str | Translatable) -> MessageForm:
        ...
    @property
    def content(self) -> str | Translatable:
        """
        Gets or sets the content of the form.
        """
    @content.setter
    def content(self, arg1: str | Translatable) -> MessageForm:
        ...
    @property
    def on_close(self) -> typing.Callable[[Player], None]:
        """
        Gets or sets the on close callback.
        """
    @on_close.setter
    def on_close(self, arg1: typing.Callable[[Player], None]) -> MessageForm:
        ...
    @property
    def on_submit(self) -> typing.Callable[[Player, int], None]:
        """
        Gets or sets the on submit callback.
        """
    @on_submit.setter
    def on_submit(self, arg1: typing.Callable[[Player, int], None]) -> MessageForm:
        ...
    @property
    def title(self) -> str | Translatable:
        """
        Gets or sets the title of the form.
        """
    @title.setter
    def title(self, arg1: str | Translatable) -> MessageForm:
        ...
class Mob(Actor):
    """
    Represents a mobile entity (i.e. living entity), such as a monster or player.
    """
    @property
    def is_gliding(self) -> bool:
        """
        Checks to see if an actor is gliding, such as using an Elytra.
        """
class MobEvent(Event):
    """
    Represents an Mob-related event.
    """
    @property
    def actor(self) -> Mob:
        """
        Returns the Mob involved in this event
        """
class ModalForm:
    """
    Represents a modal form with controls.
    """
    def __init__(self, title: str | Translatable = '', controls: list[Dropdown | Label | Slider | StepSlider | TextInput | Toggle | Divider | Header] | None = None, submit_button: str | Translatable | None = None, icon: str | None = None, on_submit: typing.Callable[[Player, str], None] = None, on_close: typing.Callable[[Player], None] = None) -> None:
        ...
    def add_control(self, control: Dropdown | Label | Slider | StepSlider | TextInput | Toggle | Divider | Header) -> ModalForm:
        """
        Adds a control to the form.
        """
    @property
    def controls(self) -> list[Dropdown | Label | Slider | StepSlider | TextInput | Toggle | Divider | Header]:
        """
        Gets or sets the controls of the modal form.
        """
    @controls.setter
    def controls(self, arg1: list[Dropdown | Label | Slider | StepSlider | TextInput | Toggle | Divider | Header]) -> ModalForm:
        ...
    @property
    def icon(self) -> str | None:
        """
        Gets or sets the icon of the form.
        """
    @icon.setter
    def icon(self, arg1: str | None) -> ModalForm:
        ...
    @property
    def on_close(self) -> typing.Callable[[Player], None]:
        """
        Gets or sets the on close callback.
        """
    @on_close.setter
    def on_close(self, arg1: typing.Callable[[Player], None]) -> ModalForm:
        ...
    @property
    def on_submit(self) -> typing.Callable[[Player, str], None]:
        """
        Gets or sets the on submit callback.
        """
    @on_submit.setter
    def on_submit(self, arg1: typing.Callable[[Player, str], None]) -> ModalForm:
        ...
    @property
    def submit_button(self) -> str | Translatable | None:
        """
        Gets or sets the submit button message of the form.
        """
    @submit_button.setter
    def submit_button(self, arg1: str | Translatable | None) -> ModalForm:
        ...
    @property
    def title(self) -> str | Translatable:
        """
        Gets or sets the title of the form.
        """
    @title.setter
    def title(self, arg1: str | Translatable) -> ModalForm:
        ...
class Objective:
    """
    Represents an objective on a scoreboard that can show scores specific to entries.
    """
    __hash__: typing.ClassVar[None] = None
    def __eq__(self, arg0: Objective) -> bool:
        ...
    def __ne__(self, arg0: Objective) -> bool:
        ...
    def get_score(self, entry: Player | Actor | str) -> Score:
        """
        Gets an entry's Score for this objective
        """
    def set_display(self, slot: DisplaySlot | None, order: ObjectiveSortOrder | None = None) -> None:
        """
        Sets the display slot and sort order for this objective. This will remove it from any other display slot.
        """
    def unregister(self) -> None:
        """
        Unregisters this objective from the associated Scoreboard.
        """
    @property
    def criteria(self) -> Criteria:
        """
        Gets the criteria this objective tracks
        """
    @property
    def display_name(self) -> str:
        """
        Gets or sets the name displayed to players for this objective
        """
    @display_name.setter
    def display_name(self, arg1: str) -> None:
        ...
    @property
    def display_slot(self) -> DisplaySlot | None:
        """
        Gets the display slot this objective is displayed at
        """
    @property
    def is_displayed(self) -> bool:
        """
        Gets if the objective is currently displayed in a slot.
        """
    @property
    def is_modifiable(self) -> bool:
        """
        Gets if the objective's scores can be modified directly by a plugin
        """
    @property
    def name(self) -> str:
        """
        Gets the name of this Objective
        """
    @property
    def render_type(self) -> RenderType:
        """
        Gets and sets the manner in which this objective will be rendered.
        """
    @render_type.setter
    def render_type(self, arg1: RenderType) -> None:
        ...
    @property
    def scoreboard(self) -> Scoreboard:
        """
        Gets the scoreboard to which this objective is attached
        """
    @property
    def sort_order(self) -> ObjectiveSortOrder | None:
        """
        Gets and sets the sort order for this objective
        """
class ObjectiveSortOrder:
    """
    Represents the sort order of objectives on a DisplaySlot.
    """
    ASCENDING: typing.ClassVar[ObjectiveSortOrder]  # value = <ObjectiveSortOrder.ASCENDING: 0>
    DESCENDING: typing.ClassVar[ObjectiveSortOrder]  # value = <ObjectiveSortOrder.DESCENDING: 1>
    __members__: typing.ClassVar[dict[str, ObjectiveSortOrder]]  # value = {'ASCENDING': <ObjectiveSortOrder.ASCENDING: 0>, 'DESCENDING': <ObjectiveSortOrder.DESCENDING: 1>}
    def __eq__(self, other: typing.Any) -> bool:
        ...
    def __getstate__(self) -> int:
        ...
    def __hash__(self) -> int:
        ...
    def __index__(self) -> int:
        ...
    def __init__(self, value: int) -> None:
        ...
    def __int__(self) -> int:
        ...
    def __ne__(self, other: typing.Any) -> bool:
        ...
    def __repr__(self) -> str:
        ...
    def __setstate__(self, state: int) -> None:
        ...
    def __str__(self) -> str:
        ...
    @property
    def name(self) -> str:
        ...
    @property
    def value(self) -> int:
        ...
class OfflinePlayer:
    """
    Represents a reference to a player identity and the data belonging to a player that is stored on the disk and can, thus, be retrieved without the player needing to be online.
    """
    @property
    def name(self) -> str:
        """
        Returns the name of this player
        """
    @property
    def unique_id(self) -> uuid.UUID:
        """
        Returns the UUID of this player
        """
class PacketReceiveEvent(ServerEvent, Cancellable):
    """
    Called when the server receives a packet from a connected client.
    """
    @property
    def packet_id(self) -> int:
        """
        Gets the ID of the packet.
        """
    @property
    def payload(self) -> bytes:
        """
        Gets or sets the raw packet data **excluding** the header.
        """
    @payload.setter
    def payload(self, arg1: bytes) -> None:
        ...
    @property
    def player(self) -> Player:
        """
        Gets the player involved in this event
        """
class PacketSendEvent(ServerEvent, Cancellable):
    """
    Called when the server sends a packet to a connected client.
    """
    @property
    def packet_id(self) -> int:
        """
        Gets the ID of the packet.
        """
    @property
    def payload(self) -> bytes:
        """
        Gets or sets the raw packet data **excluding** the header.
        """
    @payload.setter
    def payload(self, arg1: bytes) -> None:
        ...
    @property
    def player(self) -> Player:
        """
        Gets the player involved in this event
        """
class Permissible:
    """
    Represents an object that may become a server operator and can be assigned permissions.
    """
    @typing.overload
    def add_attachment(self, plugin: Plugin, name: str, value: bool) -> PermissionAttachment:
        """
        Adds a new PermissionAttachment.
        """
    @typing.overload
    def add_attachment(self, plugin: Plugin) -> PermissionAttachment:
        """
        Adds a new PermissionAttachment.
        """
    @typing.overload
    def has_permission(self, name: str) -> bool:
        """
        Checks if a permissions is available by name.
        """
    @typing.overload
    def has_permission(self, perm: Permission) -> bool:
        """
        Checks if a permissions is available by permission.
        """
    @typing.overload
    def is_permission_set(self, name: str) -> bool:
        """
        Checks if a permissions is set by name.
        """
    @typing.overload
    def is_permission_set(self, perm: Permission) -> bool:
        """
        Checks if a permissions is set by permission.
        """
    def recalculate_permissions(self) -> None:
        """
        Recalculates the permissions.
        """
    def remove_attachment(self, attachment: PermissionAttachment) -> None:
        """
        Removes a given PermissionAttachment.
        """
    @property
    def effective_permissions(self) -> set[PermissionAttachmentInfo]:
        """
        Gets effective permissions.
        """
    @property
    def is_op(self) -> bool:
        """
        The operator status of this object
        """
    @is_op.setter
    def is_op(self, arg1: bool) -> None:
        ...
class Permission:
    """
    Represents a unique permission that may be attached to a Permissible
    """
    def __init__(self, name: str, description: str | None = None, default: PermissionDefault | None = None, children: dict[str, bool] | None = None, *args, **kwargs) -> None:
        ...
    @typing.overload
    def add_parent(self, name: str, value: bool) -> Permission:
        """
        Adds this permission to the specified parent permission.
        """
    @typing.overload
    def add_parent(self, perm: Permission, value: bool) -> None:
        """
        Adds this permission to the specified parent permission.
        """
    def recalculate_permissibles(self) -> None:
        """
        Recalculates all Permissibles that contain this permission.
        """
    @property
    def children(self) -> dict[str, bool]:
        """
        Gets the children of this permission.
        """
    @property
    def default(self) -> PermissionDefault:
        """
        The default value of this permission.
        """
    @default.setter
    def default(self, arg1: PermissionDefault) -> None:
        ...
    @property
    def description(self) -> str:
        """
        The brief description of this permission
        """
    @description.setter
    def description(self, arg1: str) -> None:
        ...
    @property
    def name(self) -> str:
        """
        Gets the unique fully qualified name of this Permission.
        """
    @property
    def permissibles(self) -> set[Permissible]:
        """
        Gets a set containing every Permissible that has this permission.
        """
class PermissionAttachment:
    """
    Holds information about a permission attachment on a Permissible object
    """
    def __init__(self, plugin: Plugin, permissible: Permissible) -> None:
        ...
    def remove(self) -> bool:
        """
        Removes this attachment from its registered Permissible.
        """
    @typing.overload
    def set_permission(self, name: str, value: bool) -> None:
        """
        Sets a permission to the given value, by its fully qualified name.
        """
    @typing.overload
    def set_permission(self, perm: Permission, value: bool) -> None:
        """
        Sets a permission to the given value.
        """
    @typing.overload
    def unset_permission(self, name: str) -> None:
        """
        Removes the specified permission from this attachment by name.
        """
    @typing.overload
    def unset_permission(self, perm: Permission) -> None:
        """
        Removes the specified permission from this attachment.
        """
    @property
    def permissible(self) -> Permissible:
        """
        Gets the Permissible that this is attached to.
        """
    @property
    def permissions(self) -> dict[str, bool]:
        """
        Gets a copy of all set permissions and values contained within this attachment.
        """
    @property
    def plugin(self) -> Plugin:
        """
        Gets the plugin responsible for this attachment.
        """
    @property
    def removal_callback(self) -> typing.Callable[[PermissionAttachment], None]:
        """
        The callback to be called when this attachment is removed.
        """
    @removal_callback.setter
    def removal_callback(self, arg1: typing.Callable[[PermissionAttachment], None]) -> None:
        ...
class PermissionAttachmentInfo:
    """
    Holds information on a permission and which PermissionAttachment provides it
    """
    def __init__(self, permissible: Permissible, permission: str, attachment: PermissionAttachment, value: bool) -> None:
        ...
    @property
    def attachment(self) -> PermissionAttachment:
        """
        Gets the attachment providing this permission.
        """
    @property
    def permissible(self) -> Permissible:
        """
        Get the permissible this is attached to
        """
    @property
    def permission(self) -> str:
        """
        Gets the permission being set
        """
    @property
    def value(self) -> bool:
        """
        Gets the value of this permission
        """
class PermissionDefault:
    """
    Represents the possible default values for permissions
    """
    FALSE: typing.ClassVar[PermissionDefault]  # value = <PermissionDefault.FALSE: 1>
    NOT_OP: typing.ClassVar[PermissionDefault]  # value = <PermissionDefault.NOT_OP: 3>
    NOT_OPERATOR: typing.ClassVar[PermissionDefault]  # value = <PermissionDefault.NOT_OP: 3>
    OP: typing.ClassVar[PermissionDefault]  # value = <PermissionDefault.OP: 2>
    OPERATOR: typing.ClassVar[PermissionDefault]  # value = <PermissionDefault.OP: 2>
    TRUE: typing.ClassVar[PermissionDefault]  # value = <PermissionDefault.TRUE: 0>
    __members__: typing.ClassVar[dict[str, PermissionDefault]]  # value = {'TRUE': <PermissionDefault.TRUE: 0>, 'FALSE': <PermissionDefault.FALSE: 1>, 'OP': <PermissionDefault.OP: 2>, 'OPERATOR': <PermissionDefault.OP: 2>, 'NOT_OP': <PermissionDefault.NOT_OP: 3>, 'NOT_OPERATOR': <PermissionDefault.NOT_OP: 3>}
    def __eq__(self, other: typing.Any) -> bool:
        ...
    def __getstate__(self) -> int:
        ...
    def __hash__(self) -> int:
        ...
    def __index__(self) -> int:
        ...
    def __init__(self, value: int) -> None:
        ...
    def __int__(self) -> int:
        ...
    def __ne__(self, other: typing.Any) -> bool:
        ...
    def __repr__(self) -> str:
        ...
    def __setstate__(self, state: int) -> None:
        ...
    def __str__(self) -> str:
        ...
    @property
    def name(self) -> str:
        ...
    @property
    def value(self) -> int:
        ...
class Player(Mob, OfflinePlayer):
    """
    Represents a player.
    """
    def close_form(self) -> None:
        """
        Closes the forms that are currently open for the player.
        """
    def give_exp(self, amount: int) -> None:
        """
        Gives the player the amount of experience specified.
        """
    def give_exp_levels(self, amount: int) -> None:
        """
        Gives the player the amount of experience levels specified.
        """
    def kick(self, message: str) -> None:
        """
        Kicks player with custom kick message.
        """
    def perform_command(self, command: str) -> bool:
        """
        Makes the player perform the given command.
        """
    def play_sound(self, location: Location, sound: str, volume: float = 1.0, pitch: float = 1.0) -> None:
        """
        Play a sound for a player at the location.
        """
    def reset_title(self) -> None:
        """
        Resets the title displayed to the player. This will clear the displayed title / subtitle and reset timings to their default values.
        """
    def send_form(self, form: MessageForm | ActionForm | ModalForm) -> None:
        """
        Sends a form to the player.
        """
    def send_packet(self, packet_id: int, payload: bytes) -> None:
        """
        Sends a packet to the player.
        """
    def send_popup(self, message: str) -> None:
        """
        Sends this player a popup message
        """
    def send_tip(self, message: str) -> None:
        """
        Sends this player a tip message
        """
    def send_title(self, title: str, subtitle: str, fade_in: int = 10, stay: int = 70, fade_out: int = 20) -> None:
        """
        Sends a title and a subtitle message to the player. If they are empty strings, the display will be updated as such.
        """
    def send_toast(self, title: str, content: str) -> None:
        """
        Sends this player a toast notification.
        """
    @typing.overload
    def spawn_particle(self, name: str, location: Location, molang_variables_json: str | None = None) -> None:
        """
        Spawns the particle at the target location.
        """
    @typing.overload
    def spawn_particle(self, name: str, x: float, y: float, z: float, molang_variables_json: str | None = None) -> None:
        """
        Spawns the particle at the target location.
        """
    def stop_all_sounds(self) -> None:
        """
        Stop all sounds from playing.
        """
    def stop_sound(self, sound: str) -> None:
        """
        Stop the specified sound from playing.
        """
    def transfer(self, host: str, port: int = 19132) -> None:
        """
        Transfers the player to another server.
        """
    def update_commands(self) -> None:
        """
        Send the list of commands to the client.
        """
    @property
    def address(self) -> SocketAddress:
        """
        Gets the socket address of this player
        """
    @property
    def allow_flight(self) -> bool:
        """
        If the Player is allowed to fly via jump key double-tap.
        """
    @allow_flight.setter
    def allow_flight(self, arg1: bool) -> None:
        ...
    @property
    def device_id(self) -> str:
        """
        Get the player's current device id.
        """
    @property
    def device_os(self) -> str:
        """
        Get the player's current device's operation system (OS).
        """
    @property
    def exp_level(self) -> int:
        """
        Gets or sets the players current experience level.
        """
    @exp_level.setter
    def exp_level(self, arg1: int) -> None:
        ...
    @property
    def exp_progress(self) -> float:
        """
        Gets or sets the players current experience progress towards the next level.
        """
    @exp_progress.setter
    def exp_progress(self, arg1: float) -> None:
        ...
    @property
    def fly_speed(self) -> float:
        """
        Gets or sets the current allowed speed that a client can fly.
        """
    @fly_speed.setter
    def fly_speed(self, arg1: float) -> None:
        ...
    @property
    def game_mode(self) -> GameMode:
        """
        The player's current game mode.
        """
    @game_mode.setter
    def game_mode(self, arg1: GameMode) -> None:
        ...
    @property
    def game_version(self) -> str:
        """
        Get the player's current game version.
        """
    @property
    def inventory(self) -> PlayerInventory:
        """
        Get the player's inventory.
        """
    @property
    def is_flying(self) -> bool:
        """
        If the player is currently flying or not.
        """
    @is_flying.setter
    def is_flying(self, arg1: bool) -> None:
        ...
    @property
    def is_sneaking(self) -> bool:
        """
        Gets or sets the sneak mode of the player
        """
    @is_sneaking.setter
    def is_sneaking(self, arg1: bool) -> None:
        ...
    @property
    def is_sprinting(self) -> bool:
        """
        Gets or sets whether the player is sprinting or not.
        """
    @is_sprinting.setter
    def is_sprinting(self, arg1: bool) -> None:
        ...
    @property
    def locale(self) -> str:
        """
        Get the player's current locale.
        """
    @property
    def name(self) -> str:
        """
        Returns the name of this player
        """
    @property
    def ping(self) -> int:
        """
        Gets the player's average ping in milliseconds.
        """
    @property
    def scoreboard(self) -> Scoreboard:
        """
        Gets or sets the player's visible Scoreboard.
        """
    @scoreboard.setter
    def scoreboard(self, arg1: Scoreboard) -> None:
        ...
    @property
    def skin(self) -> Skin:
        """
        Get the player's skin.
        """
    @property
    def total_exp(self) -> int:
        """
        Gets the players total experience points.
        """
    @property
    def unique_id(self) -> uuid.UUID:
        """
        Returns the UUID of this player
        """
    @property
    def walk_speed(self) -> float:
        """
        Gets or sets the current allowed speed that a client can walk.
        """
    @walk_speed.setter
    def walk_speed(self, arg1: float) -> None:
        ...
    @property
    def xuid(self) -> str:
        """
        Returns the Xbox User ID (XUID) of this player
        """
class PlayerBanEntry(BanEntry):
    """
    Represents a ban entry for a player.
    """
    def __init__(self, name: str, uuid: uuid.UUID | None = None, xuid: str | None = None) -> None:
        ...
    @property
    def name(self) -> str:
        """
        Gets the banned player's name.
        """
    @property
    def unique_id(self) -> uuid.UUID | None:
        """
        Gets the banned player's unique ID, or None if not available.
        """
    @property
    def xuid(self) -> str | None:
        """
        Gets the banned player's Xbox user ID (XUID), or None if not available.
        """
class PlayerBanList:
    """
    Represents a ban list containing banned players.
    """
    def add_ban(self, name: str, uuid: uuid.UUID | None = None, xuid: str | None = None, reason: str | None = None, expires: datetime.datetime | None = None, source: str | None = None) -> PlayerBanEntry:
        """
        Adds a ban to this list, or updates an existing one.
        """
    def get_ban_entry(self, name: str, uuid: uuid.UUID | None = None, xuid: str | None = None) -> PlayerBanEntry:
        """
        Gets a BanEntry by player name, UUID, or XUID.
        """
    def is_banned(self, name: str, uuid: uuid.UUID | None = None, xuid: str | None = None) -> bool:
        """
        Checks if a BanEntry exists for the target by name, UUID, or XUID.
        """
    def remove_ban(self, name: str, uuid: uuid.UUID | None = None, xuid: str | None = None) -> None:
        """
        Removes a player from the ban list by name, UUID, or XUID.
        """
    @property
    def entries(self) -> list[PlayerBanEntry]:
        """
        Gets a vector of pointers to entries in the ban list.
        """
class PlayerChatEvent(PlayerEvent, Cancellable):
    """
    Called when a player sends a chat message.
    """
    @property
    def message(self) -> str:
        """
        Gets or sets the message that the player will send.
        """
    @message.setter
    def message(self, arg1: str) -> None:
        ...
class PlayerCommandEvent(PlayerEvent, Cancellable):
    """
    Called whenever a player runs a command.
    """
    @property
    def command(self) -> str:
        """
        Gets or sets the command that the player will send.
        """
    @command.setter
    def command(self, arg1: str) -> None:
        ...
class PlayerDeathEvent(ActorDeathEvent, PlayerEvent):
    """
    Called when a player dies
    """
    @property
    def death_message(self) -> str:
        """
        Gets or sets the death message that will appear to everyone on the server.
        """
    @death_message.setter
    def death_message(self, arg1: str) -> None:
        ...
class PlayerEmoteEvent(PlayerEvent):
    """
    Called when a player uses and emote
    """
    @property
    def emote_id(self) -> str:
        """
        Gets the emote ID
        """
class PlayerEvent(Event):
    """
    Represents a player related event
    """
    @property
    def player(self) -> Player:
        """
        Returns the player involved in this event.
        """
class PlayerGameModeChangeEvent(PlayerEvent, Cancellable):
    """
    Called when the GameMode of the player is changed.
    """
    @property
    def new_game_mode(self) -> GameMode:
        """
        Gets the GameMode the player is switched to.
        """
class PlayerInteractActorEvent(PlayerEvent, Cancellable):
    """
    Represents an event that is called when a player right-clicks an actor.
    """
    @property
    def actor(self) -> Actor:
        """
        Gets the actor that was right-clicked by the player.
        """
class PlayerInteractEvent(PlayerEvent, Cancellable):
    """
    Represents an event that is called when a player right-clicks a block.
    """
    @property
    def block(self) -> Block:
        """
        Returns the clicked block
        """
    @property
    def block_face(self) -> BlockFace:
        """
        Returns the face of the block that was clicked
        """
    @property
    def clicked_position(self) -> Vector:
        """
        Gets the exact position on the block the player interacted with.
        """
    @property
    def has_block(self) -> bool:
        """
        Check if this event involved a block
        """
    @property
    def has_item(self) -> bool:
        """
        Check if this event involved an item
        """
    @property
    def item(self) -> ItemStack:
        """
        Returns the item in hand represented by this event
        """
class PlayerInventory(Inventory):
    """
    Interface to the inventory of a Player, including the four armor slots and any extra slots.
    """
    @property
    def boots(self) -> ItemStack:
        """
        Gets or sets the ItemStack in the boots slot
        """
    @boots.setter
    def boots(self, arg1: ItemStack) -> None:
        ...
    @property
    def chestplate(self) -> ItemStack:
        """
        Gets or sets the ItemStack in the chestplate slot
        """
    @chestplate.setter
    def chestplate(self, arg1: ItemStack) -> None:
        ...
    @property
    def held_item_slot(self) -> int:
        """
        Gets or sets the slot number of the currently held item
        """
    @held_item_slot.setter
    def held_item_slot(self, arg1: int) -> None:
        ...
    @property
    def helmet(self) -> ItemStack:
        """
        Gets or sets the ItemStack in the helmet slot
        """
    @helmet.setter
    def helmet(self, arg1: ItemStack) -> None:
        ...
    @property
    def item_in_main_hand(self) -> ItemStack:
        """
        Gets or sets the item the player is currently holding in their main hand.
        """
    @item_in_main_hand.setter
    def item_in_main_hand(self, arg1: ItemStack) -> None:
        ...
    @property
    def item_in_off_hand(self) -> ItemStack:
        """
        Gets or sets the item the player is currently holding in their off hand.
        """
    @item_in_off_hand.setter
    def item_in_off_hand(self, arg1: ItemStack) -> None:
        ...
    @property
    def leggings(self) -> ItemStack:
        """
        Gets or sets the ItemStack in the leg slot
        """
    @leggings.setter
    def leggings(self, arg1: ItemStack) -> None:
        ...
class PlayerJoinEvent(PlayerEvent):
    """
    Called when a player joins a server
    """
    @property
    def join_message(self) -> str:
        """
        Gets or sets the join message to send to all online players.
        """
    @join_message.setter
    def join_message(self, arg1: str) -> None:
        ...
class PlayerKickEvent(PlayerEvent, Cancellable):
    """
    Called when a player gets kicked from the server
    """
    @property
    def reason(self) -> str:
        """
        Gets or sets the reason why the player is getting kicked
        """
    @reason.setter
    def reason(self, arg1: str) -> None:
        ...
class PlayerLoginEvent(PlayerEvent, Cancellable):
    """
    Called when a player attempts to login in.
    """
    @property
    def kick_message(self) -> str:
        """
        Gets or sets kick message to display if event is cancelled
        """
    @kick_message.setter
    def kick_message(self, arg1: str) -> None:
        ...
class PlayerQuitEvent(PlayerEvent):
    """
    Called when a player leaves a server.
    """
    @property
    def quit_message(self) -> str:
        """
        Gets or sets the quit message to send to all online players.
        """
    @quit_message.setter
    def quit_message(self, arg1: str) -> None:
        ...
class PlayerRespawnEvent(PlayerEvent):
    """
    Called when a player respawns.
    """
class PlayerTeleportEvent(PlayerEvent, Cancellable):
    """
    Called when a player is teleported from one location to another.
    """
    @property
    def from_location(self) -> Location:
        """
        Gets or sets the location that this player moved from.
        """
    @from_location.setter
    def from_location(self, arg1: Location) -> None:
        ...
    @property
    def to_location(self) -> Location:
        """
        Gets or sets the location that this player moved to.
        """
    @to_location.setter
    def to_location(self, arg1: Location) -> None:
        ...
class Plugin(CommandExecutor):
    """
    Represents a Plugin
    """
    def __init__(self) -> None:
        ...
    def _get_description(self) -> PluginDescription:
        ...
    def get_command(self, name: str) -> PluginCommand:
        """
        Gets the command with the given name, specific to this plugin.
        """
    def on_disable(self) -> None:
        """
        Called when this plugin is disabled
        """
    def on_enable(self) -> None:
        """
        Called when this plugin is enabled
        """
    def on_load(self) -> None:
        """
        Called after a plugin is loaded but before it has been enabled.
        """
    @property
    def data_folder(self) -> os.PathLike:
        """
        Returns the folder that the plugin data's files are located in.
        """
    @property
    def is_enabled(self) -> bool:
        """
        Returns a value indicating whether this plugin is currently enabled
        """
    @property
    def logger(self) -> Logger:
        """
        Returns the plugin logger associated with this server's logger.
        """
    @property
    def name(self) -> str:
        """
        Returns the name of the plugin.
        """
    @property
    def plugin_loader(self) -> PluginLoader:
        """
        Gets the associated PluginLoader responsible for this plugin
        """
    @property
    def server(self) -> Server:
        """
        Returns the Server instance currently running this plugin
        """
class PluginCommand(Command):
    """
    Represents a Command belonging to a Plugin
    """
    @property
    def executor(self) -> CommandExecutor:
        """
        The CommandExecutor to run when parsing this command
        """
    @executor.setter
    def executor(self, arg1: CommandExecutor) -> None:
        ...
    @property
    def plugin(self) -> Plugin:
        """
        The owner of this PluginCommand
        """
class PluginDescription:
    """
    Represents the basic information about a plugin that the plugin loader needs to know.
    """
    def __init__(self, name: str, version: str, description: str | None = None, load: PluginLoadOrder | None = None, authors: list[str] | None = None, contributors: list[str] | None = None, website: str | None = None, prefix: str | None = None, provides: list[str] | None = None, depend: list[str] | None = None, soft_depend: list[str] | None = None, load_before: list[str] | None = None, default_permission: PermissionDefault | None = None, commands: list[Command] | None = None, permissions: list[Permission] | None = None, *args, **kwargs) -> None:
        ...
    @property
    def api_version(self) -> str:
        """
        Gives the API version which this plugin is designed to support.
        """
    @property
    def authors(self) -> list[str]:
        """
        Gives the list of authors for the plugin.
        """
    @property
    def commands(self) -> list[Command]:
        """
        Gives the list of commands the plugin will register at runtime.
        """
    @property
    def contributors(self) -> list[str]:
        """
        Gives the list of contributors for the plugin.
        """
    @property
    def default_permission(self) -> PermissionDefault:
        """
        Gives the default value of permissions registered for the plugin.
        """
    @property
    def depend(self) -> list[str]:
        """
        Gives a list of other plugins that the plugin requires.
        """
    @property
    def description(self) -> str:
        """
        Gives a human-friendly description of the functionality the plugin provides.
        """
    @property
    def full_name(self) -> str:
        """
        Returns the name of a plugin, including the version.
        """
    @property
    def load(self) -> PluginLoadOrder:
        """
        Gives the phase of server startup that the plugin should be loaded.
        """
    @property
    def load_before(self) -> list[str]:
        """
        Gets the list of plugins that should consider this plugin a soft-dependency.
        """
    @property
    def name(self) -> str:
        """
        Gives the name of the plugin. This name is a unique identifier for plugins.
        """
    @property
    def permissions(self) -> list[Permission]:
        """
        Gives the list of permissions the plugin will register at runtime, immediately proceeding enabling.
        """
    @property
    def prefix(self) -> str:
        """
        Gives the token to prefix plugin-specific logging messages with.
        """
    @property
    def provides(self) -> list[str]:
        """
        Gives the list of other plugin APIs which this plugin provides. These are usable for other plugins to depend on.
        """
    @property
    def soft_depend(self) -> list[str]:
        """
        Gives a list of other plugins that the plugin requires for full functionality.
        """
    @property
    def version(self) -> str:
        """
        Gives the version of the plugin.
        """
    @property
    def website(self) -> str:
        """
        Gives the plugin's or plugin's author's website.
        """
class PluginDisableEvent(ServerEvent):
    """
    Called when a plugin is disabled.
    """
    @property
    def plugin(self) -> Plugin:
        ...
class PluginEnableEvent(ServerEvent):
    """
    Called when a plugin is enabled.
    """
    @property
    def plugin(self) -> Plugin:
        ...
class PluginLoadOrder:
    """
    Represents the order in which a plugin should be initialized and enabled.
    """
    POSTWORLD: typing.ClassVar[PluginLoadOrder]  # value = <PluginLoadOrder.POSTWORLD: 1>
    STARTUP: typing.ClassVar[PluginLoadOrder]  # value = <PluginLoadOrder.STARTUP: 0>
    __members__: typing.ClassVar[dict[str, PluginLoadOrder]]  # value = {'STARTUP': <PluginLoadOrder.STARTUP: 0>, 'POSTWORLD': <PluginLoadOrder.POSTWORLD: 1>}
    def __eq__(self, other: typing.Any) -> bool:
        ...
    def __getstate__(self) -> int:
        ...
    def __hash__(self) -> int:
        ...
    def __index__(self) -> int:
        ...
    def __init__(self, value: int) -> None:
        ...
    def __int__(self) -> int:
        ...
    def __ne__(self, other: typing.Any) -> bool:
        ...
    def __repr__(self) -> str:
        ...
    def __setstate__(self, state: int) -> None:
        ...
    def __str__(self) -> str:
        ...
    @property
    def name(self) -> str:
        ...
    @property
    def value(self) -> int:
        ...
class PluginLoader:
    """
    Represents a plugin loader, which handles direct access to specific types of plugins
    """
    def __init__(self, server: Server) -> None:
        ...
    def disable_plugin(self, plugin: Plugin) -> None:
        """
        Disables the specified plugin
        """
    def enable_plugin(self, plugin: Plugin) -> None:
        """
        Enables the specified plugin
        """
    def load_plugin(self, file: str) -> Plugin:
        """
        Loads the plugin contained in the specified file
        """
    def load_plugins(self, directory: str) -> list[Plugin]:
        """
        Loads the plugin contained within the specified directory
        """
    @property
    def plugin_file_filters(self) -> list[str]:
        """
        Returns a list of all filename filters expected by this PluginLoader
        """
    @property
    def server(self) -> Server:
        """
        Retrieves the Server object associated with the PluginLoader.
        """
class PluginManager:
    """
    Represents a plugin manager that handles all plugins from the Server
    """
    def call_event(self, event: Event) -> None:
        """
        Calls an event which will be passed to plugins.
        """
    def clear_plugins(self) -> None:
        """
        Disables and removes all plugins
        """
    def disable_plugin(self, plugin: Plugin) -> None:
        """
        Disables the specified plugin
        """
    def disable_plugins(self) -> None:
        """
        Disables all the loaded plugins
        """
    def enable_plugin(self, plugin: Plugin) -> None:
        """
        Enables the specified plugin
        """
    def enable_plugins(self) -> None:
        """
        Enable all the loaded plugins
        """
    def get_default_perm_subscriptions(self, op: bool) -> set[Permissible]:
        """
        Gets a set containing all subscribed Permissibles to the given default list, by op status.
        """
    def get_default_permissions(self, op: bool) -> set[Permission]:
        """
        Gets the default permissions for the given op status.
        """
    def get_permission(self, name: str) -> Permission:
        """
        Gets a Permission from its fully qualified name.
        """
    def get_permission_subscriptions(self, permission: str) -> set[Permissible]:
        """
        Gets a set containing all subscribed Permissibles to the given permission.
        """
    def get_plugin(self, name: str) -> Plugin:
        """
        Checks if the given plugin is loaded and returns it when applicable.
        """
    @typing.overload
    def is_plugin_enabled(self, plugin: str) -> bool:
        """
        Checks if the given plugin is enabled or not
        """
    @typing.overload
    def is_plugin_enabled(self, plugin: Plugin) -> bool:
        """
        Checks if the given plugin is enabled or not
        """
    def load_plugin(self, file: str) -> Plugin:
        """
        Loads the plugin in the specified file
        """
    @typing.overload
    def load_plugins(self, directory: str) -> list[Plugin]:
        """
        Loads the plugin contained within the specified directory
        """
    @typing.overload
    def load_plugins(self, files: list[str]) -> list[Plugin]:
        """
        Loads the plugins in the list of the files
        """
    def recalculate_permission_defaults(self, perm: Permission) -> None:
        """
        Recalculates the defaults for the given Permission.
        """
    def register_event(self, name: str, executor: typing.Callable[[Event], None], priority: EventPriority, plugin: Plugin, ignore_cancelled: bool) -> None:
        """
        Registers the given event
        """
    @typing.overload
    def remove_permission(self, perm: Permission) -> None:
        """
        Removes a Permission registration from this plugin manager by permission object.
        """
    @typing.overload
    def remove_permission(self, name: str) -> None:
        """
        Removes a Permission registration from this plugin manager by name.
        """
    def subscribe_to_default_perms(self, op: bool, permissible: Permissible) -> None:
        """
        Subscribes to the given Default permissions by operator status.
        """
    def subscribe_to_permission(self, permission: str, permissible: Permissible) -> None:
        """
        Subscribes the given Permissible for information about the requested Permission.
        """
    def unsubscribe_from_default_perms(self, op: bool, permissible: Permissible) -> None:
        """
        Unsubscribes from the given Default permissions by operator status.
        """
    def unsubscribe_from_permission(self, permission: str, permissible: Permissible) -> None:
        """
        Unsubscribes the given Permissible for information about the requested Permission.
        """
    @property
    def permissions(self) -> set[Permission]:
        """
        Gets a set of all registered permissions.
        """
    @property
    def plugins(self) -> list[Plugin]:
        """
        Gets a list of all currently loaded plugins
        """
class Position(Vector):
    """
    Represents a 3-dimensional position in a dimension within a level.
    """
    def __init__(self, dimension: Dimension, x: float, y: float, z: float) -> None:
        ...
    def __repr__(self) -> str:
        ...
    def __str__(self) -> str:
        ...
    @property
    def block_x(self) -> int:
        """
        Gets the floored value of the X component, indicating the block that this location is contained with.
        """
    @property
    def block_y(self) -> int:
        """
        Gets the floored value of the Y component, indicating the block that this location is contained with.
        """
    @property
    def block_z(self) -> int:
        """
        Gets the floored value of the Z component, indicating the block that this location is contained with.
        """
    @property
    def dimension(self) -> Dimension:
        """
        The Dimension that contains this position
        """
    @dimension.setter
    def dimension(self, arg1: Dimension) -> None:
        ...
class ProxiedCommandSender(CommandSender):
    """
    Represents a proxied command sender.
    """
    @property
    def callee(self) -> CommandSender:
        """
        Returns the CommandSender which is being used to call the command.
        """
    @property
    def caller(self) -> CommandSender:
        """
        Returns the CommandSender which triggered this proxied command.
        """
class RenderType:
    """
    Controls the way in which an Objective is rendered on the client side.
    """
    INTEGER: typing.ClassVar[RenderType]  # value = <RenderType.INTEGER: 0>
    __members__: typing.ClassVar[dict[str, RenderType]]  # value = {'INTEGER': <RenderType.INTEGER: 0>}
    def __eq__(self, other: typing.Any) -> bool:
        ...
    def __getstate__(self) -> int:
        ...
    def __hash__(self) -> int:
        ...
    def __index__(self) -> int:
        ...
    def __init__(self, value: int) -> None:
        ...
    def __int__(self) -> int:
        ...
    def __ne__(self, other: typing.Any) -> bool:
        ...
    def __repr__(self) -> str:
        ...
    def __setstate__(self, state: int) -> None:
        ...
    def __str__(self) -> str:
        ...
    @property
    def name(self) -> str:
        ...
    @property
    def value(self) -> int:
        ...
class Scheduler:
    """
    Represents a scheduler that executes various tasks
    """
    def cancel_task(self, id: int) -> None:
        """
        Removes task from scheduler.
        """
    def cancel_tasks(self, plugin: Plugin) -> None:
        """
        Removes all tasks associated with a particular plugin from the scheduler.
        """
    def get_pending_tasks(self) -> list[Task]:
        """
        Returns a vector of all pending tasks.
        """
    def is_queued(self, id: int) -> bool:
        """
        Check if the task queued to be run later.
        """
    def is_running(self, id: int) -> bool:
        """
        Check if the task currently running.
        """
    def run_task(self, plugin: Plugin, task: typing.Callable[[], None], delay: int = 0, period: int = 0) -> Task:
        """
        Returns a task that will be executed synchronously
        """
class Score:
    """
    Represents a score for an objective on a scoreboard.
    """
    @property
    def entry(self) -> Player | Actor | str:
        """
        Gets the entry being tracked by this Score
        """
    @property
    def is_score_set(self) -> bool:
        """
        Shows if this score has been set at any point in time.
        """
    @property
    def objective(self) -> Objective:
        """
        Gets the Objective being tracked by this Score.
        """
    @property
    def scoreboard(self) -> Scoreboard:
        """
        Gets the scoreboard for the associated objective.
        """
    @property
    def value(self) -> int:
        """
        Gets or sets the current score.
        """
    @value.setter
    def value(self, arg1: int) -> None:
        ...
class Scoreboard:
    """
    Represents a scoreboard
    """
    def add_objective(self, name: str, criteria: Criteria.Type, display_name: str | None = None, render_type: RenderType = RenderType.INTEGER) -> Objective:
        """
        Registers an Objective on this Scoreboard with a name displayed to players
        """
    def clear_slot(self, slot: DisplaySlot) -> None:
        """
        Clears any objective in the specified slot
        """
    @typing.overload
    def get_objective(self, name: str) -> Objective:
        """
        Gets an Objective on this Scoreboard by name
        """
    @typing.overload
    def get_objective(self, slot: DisplaySlot) -> Objective:
        """
        Gets the Objective currently displayed in a DisplaySlot on this Scoreboard
        """
    def get_objectives_by_criteria(self, criteria: Criteria.Type) -> list[Objective]:
        """
        Gets all Objectives of a Criteria on the Scoreboard
        """
    def get_scores(self, entry: Player | Actor | str) -> list[Score]:
        """
        Gets all scores for an entry on this Scoreboard
        """
    def reset_scores(self, entry: Player | Actor | str) -> None:
        """
        Removes all scores for an entry on this Scoreboard
        """
    @property
    def entries(self) -> list[Player | Actor | str]:
        """
        Gets all entries tracked by this Scoreboard
        """
    @property
    def objectives(self) -> list[Objective]:
        """
        Gets all Objectives on this Scoreboard
        """
class ScriptMessageEvent(ServerEvent, Cancellable):
    """
    Called when a message is sent by `/scriptevent` command
    """
    @property
    def message(self) -> str:
        """
        Get the message to send.
        """
    @property
    def message_id(self) -> str:
        """
        Get the message id to send.
        """
    @property
    def sender(self) -> CommandSender:
        """
        Gets the command sender who initiated the command.
        """
class Server:
    """
    Represents a server implementation.
    """
    def broadcast(self, message: str | Translatable, permission: str) -> None:
        """
        Broadcasts the specified message to every user with the given permission name.
        """
    def broadcast_message(self, message: str | Translatable) -> None:
        """
        Broadcasts the specified message to every user with permission endstone.broadcast.user
        """
    def create_block_data(self, type: str, block_states: dict[str, bool | str | int] | None = None) -> BlockData:
        """
        Creates a new BlockData instance for the specified block type, with all properties initialized to defaults, except for those provided.
        """
    def create_boss_bar(self, title: str, color: BarColor, style: BarStyle, flags: list[BarFlag] | None = None) -> BossBar:
        """
        Creates a boss bar instance to display to players. The progress defaults to 1.0.
        """
    def create_scoreboard(self) -> Scoreboard:
        """
        Creates a new Scoreboard to be tracked by the server.
        """
    def dispatch_command(self, sender: CommandSender, command_line: str) -> bool:
        """
        Dispatches a command on this server, and executes it if found.
        """
    @typing.overload
    def get_player(self, name: str) -> Player:
        """
        Gets the player with the exact given name, case insensitive.
        """
    @typing.overload
    def get_player(self, unique_id: uuid.UUID) -> Player:
        """
        Gets the player with the given UUID.
        """
    def get_plugin_command(self, name: str) -> PluginCommand:
        """
        Gets a PluginCommand with the given name or alias.
        """
    def reload(self) -> None:
        """
        Reloads the server configuration, functions, scripts and plugins.
        """
    def reload_data(self) -> None:
        """
        Reload only the Minecraft data for the server.
        """
    def shutdown(self) -> None:
        """
        Shutdowns the server, stopping everything.
        """
    @property
    def average_mspt(self) -> float:
        """
        Gets the average milliseconds per tick (MSPT).
        """
    @property
    def average_tick_usage(self) -> float:
        """
        Gets the average tick usage of the server.
        """
    @property
    def average_tps(self) -> float:
        """
        Gets the average ticks per second (TPS).
        """
    @property
    def ban_list(self) -> PlayerBanList:
        """
        Gets the player ban list.
        """
    @property
    def command_sender(self) -> ConsoleCommandSender:
        """
        Gets a CommandSender for this server.
        """
    @property
    def current_mspt(self) -> float:
        """
        Gets the current milliseconds per tick (MSPT).
        """
    @property
    def current_tick_usage(self) -> float:
        """
        Gets the current tick usage of the server.
        """
    @property
    def current_tps(self) -> float:
        """
        Gets the current ticks per second (TPS).
        """
    @property
    def ip_ban_list(self) -> IpBanList:
        """
        Gets the IP ban list.
        """
    @property
    def language(self) -> Language:
        """
        Gets the current language interface used by the server.
        """
    @property
    def level(self) -> Level:
        """
        Gets the server level.
        """
    @property
    def logger(self) -> Logger:
        """
        Returns the primary logger associated with this server instance.
        """
    @property
    def max_players(self) -> int:
        """
        The maximum amount of players which can login to this server.
        """
    @max_players.setter
    def max_players(self, arg1: int) -> None:
        ...
    @property
    def minecraft_version(self) -> str:
        """
        Gets the Minecraft version that this server is running.
        """
    @property
    def name(self) -> str:
        """
        Gets the name of this server implementation.
        """
    @property
    def online_mode(self) -> bool:
        """
        Gets whether the Server is in online mode or not.
        """
    @property
    def online_players(self) -> list[Player]:
        """
        Gets a list of all currently online players.
        """
    @property
    def plugin_manager(self) -> PluginManager:
        """
        Gets the plugin manager for interfacing with plugins.
        """
    @property
    def scheduler(self) -> Scheduler:
        """
        Gets the scheduler for managing scheduled events.
        """
    @property
    def scoreboard(self) -> Scoreboard:
        """
        Gets the primary Scoreboard controlled by the server.
        """
    @property
    def service_manager(self) -> ServiceManager:
        """
        Gets the service manager.
        """
    @property
    def start_time(self) -> datetime.datetime:
        """
        Gets the start time of the server.
        """
    @property
    def version(self) -> str:
        """
        Gets the version of this server implementation.
        """
class ServerCommandEvent(ServerEvent, Cancellable):
    """
    Called when the console runs a command, early in the process.
    """
    @property
    def command(self) -> str:
        """
        Gets or sets the command that the server will execute
        """
    @command.setter
    def command(self, arg1: str) -> None:
        ...
    @property
    def sender(self) -> CommandSender:
        """
        Get the command sender.
        """
class ServerEvent(Event):
    """
    Represents a server-related event
    """
class ServerListPingEvent(ServerEvent, Cancellable):
    """
    Called when a server ping is coming in.
    """
    @property
    def game_mode(self) -> GameMode:
        """
        Gets or sets the current game mode.
        """
    @game_mode.setter
    def game_mode(self, arg1: GameMode) -> None:
        ...
    @property
    def level_name(self) -> str:
        """
        Gets or sets the level name.
        """
    @level_name.setter
    def level_name(self, arg1: str) -> None:
        ...
    @property
    def local_port(self) -> int:
        """
        Get or set the local port of the server.
        """
    @local_port.setter
    def local_port(self, arg1: int) -> None:
        ...
    @property
    def local_port_v6(self) -> int:
        """
        Get or set the local port of the server for IPv6 support
        """
    @local_port_v6.setter
    def local_port_v6(self, arg1: int) -> None:
        ...
    @property
    def max_players(self) -> int:
        """
        Gets or sets the maximum number of players allowed.
        """
    @max_players.setter
    def max_players(self, arg1: int) -> None:
        ...
    @property
    def minecraft_version_network(self) -> str:
        """
        Gets or sets the network version of Minecraft that is supported by this server
        """
    @minecraft_version_network.setter
    def minecraft_version_network(self, arg1: str) -> None:
        ...
    @property
    def motd(self) -> str:
        """
        Gets or sets the message of the day message.
        """
    @motd.setter
    def motd(self, arg1: str) -> None:
        ...
    @property
    def network_protocol_version(self) -> int:
        """
        Get the network protocol version of this server
        """
    @property
    def num_players(self) -> int:
        """
        Gets or sets the number of players online.
        """
    @num_players.setter
    def num_players(self, arg1: int) -> None:
        ...
    @property
    def remote_host(self) -> str:
        """
        Get the host the ping is coming from.
        """
    @property
    def remote_port(self) -> int:
        """
        Get the port the ping is coming from.
        """
    @property
    def server_guid(self) -> str:
        """
        Get or set the unique identifier of the server.
        """
    @server_guid.setter
    def server_guid(self, arg1: str) -> None:
        ...
class ServerLoadEvent(Event):
    """
    Called when either the server startup or reload has completed.
    """
    class LoadType:
        STARTUP: typing.ClassVar[ServerLoadEvent.LoadType]  # value = <LoadType.STARTUP: 0>
        __members__: typing.ClassVar[dict[str, ServerLoadEvent.LoadType]]  # value = {'STARTUP': <LoadType.STARTUP: 0>}
        def __eq__(self, other: typing.Any) -> bool:
            ...
        def __getstate__(self) -> int:
            ...
        def __hash__(self) -> int:
            ...
        def __index__(self) -> int:
            ...
        def __init__(self, value: int) -> None:
            ...
        def __int__(self) -> int:
            ...
        def __ne__(self, other: typing.Any) -> bool:
            ...
        def __repr__(self) -> str:
            ...
        def __setstate__(self, state: int) -> None:
            ...
        def __str__(self) -> str:
            ...
        @property
        def name(self) -> str:
            ...
        @property
        def value(self) -> int:
            ...
    STARTUP: typing.ClassVar[ServerLoadEvent.LoadType]  # value = <LoadType.STARTUP: 0>
    @property
    def type(self) -> ServerLoadEvent.LoadType:
        ...
class Service:
    """
    Represents a list of methods.
    """
    def __init__(self) -> None:
        ...
class ServiceManager:
    """
    Represent a service manager that manages services and service providers.
    """
    def load(self, name: str) -> Service:
        ...
    def register(self, name: str, provider: Service, plugin: Plugin, priority: ServicePriority) -> None:
        """
        Register a provider of a service.
        """
    @typing.overload
    def unregister(self, name: str, provider: Service) -> None:
        """
        Unregister a particular provider for a particular service.
        """
    @typing.overload
    def unregister(self, provider: Service) -> None:
        """
        Unregister a particular provider.
        """
    def unregister_all(self, plugin: Plugin) -> None:
        """
        Unregister all the services registered by a particular plugin.
        """
class ServicePriority:
    """
    Represents various priorities of a provider.
    """
    HIGH: typing.ClassVar[ServicePriority]  # value = <ServicePriority.HIGH: 3>
    HIGHEST: typing.ClassVar[ServicePriority]  # value = <ServicePriority.HIGHEST: 4>
    LOW: typing.ClassVar[ServicePriority]  # value = <ServicePriority.LOW: 1>
    LOWEST: typing.ClassVar[ServicePriority]  # value = <ServicePriority.LOWEST: 0>
    NORMAL: typing.ClassVar[ServicePriority]  # value = <ServicePriority.NORMAL: 2>
    __members__: typing.ClassVar[dict[str, ServicePriority]]  # value = {'LOWEST': <ServicePriority.LOWEST: 0>, 'LOW': <ServicePriority.LOW: 1>, 'NORMAL': <ServicePriority.NORMAL: 2>, 'HIGH': <ServicePriority.HIGH: 3>, 'HIGHEST': <ServicePriority.HIGHEST: 4>}
    def __eq__(self, other: typing.Any) -> bool:
        ...
    def __getstate__(self) -> int:
        ...
    def __hash__(self) -> int:
        ...
    def __index__(self) -> int:
        ...
    def __init__(self, value: int) -> None:
        ...
    def __int__(self) -> int:
        ...
    def __ne__(self, other: typing.Any) -> bool:
        ...
    def __repr__(self) -> str:
        ...
    def __setstate__(self, state: int) -> None:
        ...
    def __str__(self) -> str:
        ...
    @property
    def name(self) -> str:
        ...
    @property
    def value(self) -> int:
        ...
class Skin:
    """
    Represents a player skin.
    """
    def __init__(self, skin_id: str, skin_data: numpy.ndarray[numpy.uint8], cape_id: str | None = None, cape_data: numpy.ndarray[numpy.uint8] | None = None) -> None:
        ...
    @property
    def cape_data(self) -> numpy.ndarray[numpy.uint8] | None:
        """
        Get the Cape data.
        """
    @property
    def cape_id(self) -> str | None:
        """
        Get the Cape ID.
        """
    @property
    def skin_data(self) -> numpy.ndarray[numpy.uint8]:
        """
        Get the Skin data.
        """
    @property
    def skin_id(self) -> str:
        """
        Get the Skin ID.
        """
class Slider:
    """
    Represents a slider with a label.
    """
    def __init__(self, label: str | Translatable = '', min: float = 0, max: float = 100, step: float = 20, default_value: float | None = None) -> None:
        ...
    @property
    def default_value(self) -> float | None:
        """
        Gets or sets the optional default value of the slider.
        """
    @default_value.setter
    def default_value(self, arg1: float | None) -> Slider:
        ...
    @property
    def label(self) -> str | Translatable:
        """
        Gets or sets the label of the slider.
        """
    @label.setter
    def label(self, arg1: str | Translatable) -> Slider:
        ...
    @property
    def max(self) -> float:
        """
        Gets or sets the maximum value of the slider.
        """
    @max.setter
    def max(self, arg1: float) -> Slider:
        ...
    @property
    def min(self) -> float:
        """
        Gets or sets the minimum value of the slider.
        """
    @min.setter
    def min(self, arg1: float) -> Slider:
        ...
    @property
    def step(self) -> float:
        """
        Gets or sets the step size of the slider.
        """
    @step.setter
    def step(self, arg1: float) -> Slider:
        ...
class SocketAddress:
    """
    Represents an IP Socket Address (hostname + port number).
    """
    @typing.overload
    def __init__(self) -> None:
        ...
    @typing.overload
    def __init__(self, hostname: str, port: int) -> None:
        ...
    def __repr__(self) -> str:
        ...
    def __str__(self) -> str:
        ...
    @property
    def hostname(self) -> str:
        """
        Gets the hostname.
        """
    @property
    def port(self) -> int:
        """
        Gets the port number.
        """
class StepSlider:
    """
    Represents a step slider with a set of predefined options.
    """
    def __init__(self, label: str | Translatable = '', options: list[str] | None = None, default_index: int | None = None) -> None:
        ...
    def add_option(self, option: str) -> Dropdown:
        """
        Adds a new option to the step slider.
        """
    @property
    def default_index(self) -> int | None:
        """
        Gets or sets the optional default index of the step slider.
        """
    @default_index.setter
    def default_index(self, arg1: int | None) -> Dropdown:
        ...
    @property
    def label(self) -> str | Translatable:
        """
        Gets or sets the label of the step slider.
        """
    @label.setter
    def label(self, arg1: str | Translatable) -> Dropdown:
        ...
    @property
    def options(self) -> list[str]:
        """
        Gets or sets the options of the step slider.
        """
    @options.setter
    def options(self, arg1: list[str]) -> Dropdown:
        ...
class Task:
    """
    Represents a task being executed by the scheduler
    """
    def cancel(self) -> None:
        """
        Attempts to cancel this task.
        """
    @property
    def is_cancelled(self) -> bool:
        """
        Returns true if the task has been cancelled.
        """
    @property
    def is_sync(self) -> bool:
        """
        Returns true if the task is run by server thread.
        """
    @property
    def owner(self) -> Plugin:
        """
        Returns the Plugin that owns the task.
        """
    @property
    def task_id(self) -> int:
        """
        Returns the task id.
        """
class TextInput:
    """
    Represents a text input field.
    """
    def __init__(self, label: str | Translatable = '', placeholder: str | Translatable = '', default_value: str | None = None) -> None:
        ...
    @property
    def default_value(self) -> str | None:
        """
        Gets or sets the optional default text of the text input field.
        """
    @default_value.setter
    def default_value(self, arg1: str | None) -> TextInput:
        ...
    @property
    def label(self) -> str | Translatable:
        """
        Gets or sets the label of the text input field.
        """
    @label.setter
    def label(self, arg1: str | Translatable) -> TextInput:
        ...
    @property
    def placeholder(self) -> str | Translatable:
        """
        Gets or sets the placeholder of the text input field.
        """
    @placeholder.setter
    def placeholder(self, arg1: str | Translatable) -> TextInput:
        ...
class ThunderChangeEvent(WeatherEvent, Cancellable):
    """
    Called when the thunder state in a world is changing.
    """
    @property
    def to_thunder_state(self) -> bool:
        """
        Gets the state of thunder that the world is being set to
        """
class Toggle:
    """
    Represents a toggle button with a label.
    """
    def __init__(self, label: str | Translatable = '', default_value: bool = False) -> None:
        ...
    @property
    def default_value(self) -> bool:
        """
        Gets or sets the value of the toggle.
        """
    @default_value.setter
    def default_value(self, arg1: bool) -> Toggle:
        ...
    @property
    def label(self) -> str | Translatable:
        """
        Gets or sets the label of the toggle.
        """
    @label.setter
    def label(self, arg1: str | Translatable) -> Toggle:
        ...
class Translatable:
    """
    Represents an object with a text representation that can be translated by the Minecraft client.
    """
    def __init__(self, text: str, params: list[str] | None = None) -> None:
        ...
    @property
    def params(self) -> list[str]:
        """
        Get the translation parameters.
        """
    @property
    def text(self) -> str:
        """
        Get the text to be translated.
        """
class Vector:
    """
    Represents a 3-dimensional vector.
    """
    @typing.overload
    def __add__(self, arg0: Vector) -> Vector:
        ...
    @typing.overload
    def __add__(self, arg0: float) -> Vector:
        ...
    def __iadd__(self, arg0: Vector) -> Vector:
        ...
    def __imul__(self, arg0: Vector) -> Vector:
        ...
    @typing.overload
    def __init__(self) -> None:
        ...
    @typing.overload
    def __init__(self, x: float, y: float, z: float) -> None:
        ...
    def __isub__(self, arg0: Vector) -> Vector:
        ...
    def __itruediv__(self, arg0: Vector) -> Vector:
        ...
    @typing.overload
    def __mul__(self, arg0: Vector) -> Vector:
        ...
    @typing.overload
    def __mul__(self, arg0: float) -> Vector:
        ...
    def __radd__(self, arg0: float) -> Vector:
        ...
    def __repr__(self) -> str:
        ...
    def __rmul__(self, arg0: float) -> Vector:
        ...
    def __rsub__(self, arg0: float) -> Vector:
        ...
    def __rtruediv__(self, arg0: float) -> Vector:
        ...
    def __str__(self) -> str:
        ...
    @typing.overload
    def __sub__(self, arg0: Vector) -> Vector:
        ...
    @typing.overload
    def __sub__(self, arg0: float) -> Vector:
        ...
    @typing.overload
    def __truediv__(self, arg0: Vector) -> Vector:
        ...
    @typing.overload
    def __truediv__(self, arg0: float) -> Vector:
        ...
    def distance(self, other: Vector) -> float:
        """
        The distance between this Vector and another
        """
    def distance_squared(self, other: Vector) -> float:
        """
        The squared distance between this Vector and another
        """
    @property
    def length(self) -> float:
        """
        The magnitude of the Vector
        """
    @property
    def length_squared(self) -> float:
        """
        The squared magnitude of the Vector
        """
    @property
    def x(self) -> float:
        """
        The X component of the vector
        """
    @x.setter
    def x(self, arg1: float) -> None:
        ...
    @property
    def y(self) -> float:
        """
        The Y component of the vector
        """
    @y.setter
    def y(self, arg1: float) -> None:
        ...
    @property
    def z(self) -> float:
        """
        The Z component of the vector
        """
    @z.setter
    def z(self, arg1: float) -> None:
        ...
class WeatherChangeEvent(WeatherEvent, Cancellable):
    """
    Called when the weather (rain) state in a world is changing.
    """
    @property
    def to_weather_state(self) -> bool:
        """
        Gets the state of weather that the world is being set to
        """
class WeatherEvent(Event):
    """
    Represents a weather-related event
    """
    @property
    def level(self) -> Level:
        """
        Returns the Level where this event is occurring
        """<|MERGE_RESOLUTION|>--- conflicted
+++ resolved
@@ -1413,35 +1413,22 @@
     def display_name(self, arg1: str | None) -> None:
         ...
     @property
-<<<<<<< HEAD
     def enchants(self) -> dict[int, int] | None:
-=======
-    def enchants(self) -> dict[int, int]:
->>>>>>> e59773ae
         """
         Gets or sets the enchants for this item.
         """
     @enchants.setter
-<<<<<<< HEAD
     def enchants(self, arg1: dict[int, int] | None) -> None:
-=======
-    def enchants(self, arg1: dict[int, int]) -> None:
->>>>>>> e59773ae
         ...
     @property
     def has_damage(self) -> bool:
         """
-        Checks to see if this item has damage.
+        Checks to see if this item has damage
         """
     @property
     def has_display_name(self) -> bool:
         """
         Checks for existence of a display name.
-        """
-    @property
-    def has_enchants(self) -> bool:
-        """
-        Checks for existence of enchants.
         """
     @property
     def has_lore(self) -> bool:
